#
# This file is part of the GROMACS molecular simulation package.
#
# Copyright (c) 2013,2014,2015,2016,2017 The GROMACS development team.
# Copyright (c) 2018,2019,2020, by the GROMACS development team, led by
# Mark Abraham, David van der Spoel, Berk Hess, and Erik Lindahl,
# and including many others, as listed in the AUTHORS file in the
# top-level source directory and at http://www.gromacs.org.
#
# GROMACS is free software; you can redistribute it and/or
# modify it under the terms of the GNU Lesser General Public License
# as published by the Free Software Foundation; either version 2.1
# of the License, or (at your option) any later version.
#
# GROMACS is distributed in the hope that it will be useful,
# but WITHOUT ANY WARRANTY; without even the implied warranty of
# MERCHANTABILITY or FITNESS FOR A PARTICULAR PURPOSE.  See the GNU
# Lesser General Public License for more details.
#
# You should have received a copy of the GNU Lesser General Public
# License along with GROMACS; if not, see
# http://www.gnu.org/licenses, or write to the Free Software Foundation,
# Inc., 51 Franklin Street, Fifth Floor, Boston, MA  02110-1301  USA.
#
# If you want to redistribute modifications to GROMACS, please
# consider that scientific software is very special. Version
# control is crucial - bugs must be traceable. We will be happy to
# consider code for inclusion in the official distribution, but
# derived work must not be called official GROMACS. Details are found
# in the README & COPYING files - if they are missing, get the
# official version at http://www.gromacs.org.
#
# To help us fund GROMACS development, we humbly ask that you cite
# the research papers on the package. Check out http://www.gromacs.org.

# Make a static library for test infrastructure code that we re-use
# in multiple test executables across the repository.
gmx_add_unit_test_library(mdrun_test_infrastructure
    energyreader.cpp
    energycomparison.cpp
    moduletest.cpp
    simulatorcomparison.cpp
    terminationhelper.cpp
    trajectorycomparison.cpp
    trajectoryreader.cpp
    # pseudo-library for code for mdrun
    $<TARGET_OBJECTS:mdrun_objlib>
    )
target_include_directories(mdrun_test_infrastructure SYSTEM PRIVATE ${PROJECT_SOURCE_DIR}/src/external)

# To avoid running into test timeouts, some end-to-end tests of mdrun
# functionality are split off. This can be rearranged in future as we
# see fit.
set(testname "MdrunOutputTests")
set(exename "mdrun-output-test")

gmx_add_gtest_executable(${exename}
    CPP_SOURCE_FILES
        compressed_x_output.cpp
        helpwriting.cpp
        outputfiles.cpp
        trajectory_writing.cpp
        # pseudo-library for code for mdrun
        $<TARGET_OBJECTS:mdrun_objlib>
    )
target_link_libraries(${exename} PRIVATE mdrun_test_infrastructure)
gmx_register_gtest_test(${testname} ${exename} OPENMP_THREADS 2 INTEGRATION_TEST IGNORE_LEAKS)

set(testname "MdrunModulesTests")
set(exename "mdrun-modules-test")

gmx_add_gtest_executable(${exename}
    CPP_SOURCE_FILES
        densityfittingmodule.cpp
        interactiveMD.cpp
        mimic.cpp
        # pseudo-library for code for mdrun
        $<TARGET_OBJECTS:mdrun_objlib>
    )
target_link_libraries(${exename} PRIVATE mdrun_test_infrastructure)
gmx_register_gtest_test(${testname} ${exename} OPENMP_THREADS 2 INTEGRATION_TEST IGNORE_LEAKS)

set(testname "MdrunIOTests")
set(exename "mdrun-io-test")

gmx_add_gtest_executable(${exename}
    CPP_SOURCE_FILES
        exactcontinuation.cpp
        grompp.cpp
        initialconstraints.cpp
        termination.cpp
        # pseudo-library for code for mdrun
        $<TARGET_OBJECTS:mdrun_objlib>
    )
target_link_libraries(${exename} PRIVATE mdrun_test_infrastructure)
gmx_register_gtest_test(${testname} ${exename} OPENMP_THREADS 2 INTEGRATION_TEST IGNORE_LEAKS)

# To avoid running into test timeouts, some end-to-end tests of mdrun
# functionality are split off. This can be rearranged in future as we
# see fit.
set(testname "MdrunOutputTests")
set(exename "mdrun-output-test")

<<<<<<< HEAD
gmx_add_gtest_executable(${exename}
    CPP_SOURCE_FILES
        ewaldsurfaceterm.cpp
        multiple_time_stepping.cpp
        orires.cpp
        simulator.cpp
        swapcoords.cpp
        tabulated_bonded_interactions.cpp
        # pseudo-library for code for mdrun
        $<TARGET_OBJECTS:mdrun_objlib>
=======
gmx_add_gtest_executable(
    ${exename}
    # files with code for tests
    compressed_x_output.cpp
    helpwriting.cpp
    outputfiles.cpp
    trajectory_writing.cpp
    # pseudo-library for code for mdrun
    $<TARGET_OBJECTS:mdrun_objlib>
    )
target_link_libraries(${exename} PRIVATE mdrun_test_infrastructure)
gmx_register_gtest_test(${testname} ${exename} OPENMP_THREADS 2 INTEGRATION_TEST IGNORE_LEAKS)

set(testname "MdrunModulesTests")
set(exename "mdrun-modules-test")

gmx_add_gtest_executable(
    ${exename}
    densityfittingmodule.cpp
    interactiveMD.cpp
    mimic.cpp
    # pseudo-library for code for mdrun
    $<TARGET_OBJECTS:mdrun_objlib>
    )
target_link_libraries(${exename} PRIVATE mdrun_test_infrastructure)
gmx_register_gtest_test(${testname} ${exename} OPENMP_THREADS 2 INTEGRATION_TEST IGNORE_LEAKS)

set(testname "MdrunIOTests")
set(exename "mdrun-io-test")

gmx_add_gtest_executable(
    ${exename}
    exactcontinuation.cpp
    grompp.cpp
    initialconstraints.cpp
    termination.cpp
    # pseudo-library for code for mdrun
    $<TARGET_OBJECTS:mdrun_objlib>
    )
target_link_libraries(${exename} PRIVATE mdrun_test_infrastructure)
gmx_register_gtest_test(${testname} ${exename} OPENMP_THREADS 2 INTEGRATION_TEST IGNORE_LEAKS)

set(testname "MdrunTests")
set(exename "mdrun-test")

gmx_add_gtest_executable(
    ${exename}
    dispersion_correction.cpp
    orires.cpp
    pmetest.cpp
    simulator.cpp
    swapcoords.cpp
    tabulated_bonded_interactions.cpp
    # pseudo-library for code for mdrun
    $<TARGET_OBJECTS:mdrun_objlib>
>>>>>>> e3caeee0
    )
target_link_libraries(${exename} PRIVATE mdrun_test_infrastructure)
gmx_register_gtest_test(${testname} ${exename} OPENMP_THREADS 2 INTEGRATION_TEST IGNORE_LEAKS)


set(testname "MdrunPmeTests")
set(exename "mdrun-pme-test")

gmx_add_gtest_executable(${exename}
    CPP_SOURCE_FILES
        pmetest.cpp
        # pseudo-library for code for mdrun
        $<TARGET_OBJECTS:mdrun_objlib>
    )
target_link_libraries(${exename} PRIVATE mdrun_test_infrastructure)
gmx_register_gtest_test(${testname} ${exename} OPENMP_THREADS 2 INTEGRATION_TEST IGNORE_LEAKS)


set(testname "MdrunNonIntegratorTests")
set(exename "mdrun-non-integrator-test")

gmx_add_gtest_executable(${exename}
    CPP_SOURCE_FILES
        # files with code for tests
        minimize.cpp
        nonbonded_bench.cpp
        normalmodes.cpp
        rerun.cpp
        simple_mdrun.cpp
        # pseudo-library for code for mdrun
        $<TARGET_OBJECTS:mdrun_objlib>
        )
target_link_libraries(${exename} PRIVATE mdrun_test_infrastructure)
gmx_register_gtest_test(${testname} ${exename} OPENMP_THREADS 2 INTEGRATION_TEST IGNORE_LEAKS)

# TPI does not support OpenMP, so we need a separate test binary
set(testname "MdrunTpiTests")
set(exename "mdrun-tpi-test")

gmx_add_gtest_executable(${exename}
    CPP_SOURCE_FILES
        # files with code for tests
        tpitest.cpp
        # pseudo-library for code for mdrun
        $<TARGET_OBJECTS:mdrun_objlib>
        )
target_link_libraries(${exename} PRIVATE mdrun_test_infrastructure)
gmx_register_gtest_test(${testname} ${exename} INTEGRATION_TEST IGNORE_LEAKS)

# Tests that only make sense to run with multiple ranks and/or real
# MPI are implemented here.
set(testname "MdrunMpiTests")
set(exename "mdrun-mpi-test")

gmx_add_gtest_executable(${exename} MPI
    CPP_SOURCE_FILES
        # files with code for tests
        domain_decomposition.cpp
        minimize.cpp
        mimic.cpp
        multisim.cpp
        multisimtest.cpp
        replicaexchange.cpp
        pmetest.cpp
        # pseudo-library for code for mdrun
        $<TARGET_OBJECTS:mdrun_objlib>
        )
target_link_libraries(${exename} PRIVATE mdrun_test_infrastructure)
gmx_register_gtest_test(${testname} ${exename} MPI_RANKS 2 OPENMP_THREADS 2 INTEGRATION_TEST IGNORE_LEAKS)

# Tests that only make sense to run with multiple ranks and/or real
# MPI are implemented here. Special case for slow PME tests
set(testname "MdrunMpiPmeTests")
set(exename "mdrun-mpi-pme-test")

gmx_add_gtest_executable(${exename} MPI
    CPP_SOURCE_FILES
        # files with code for tests
        pmetest.cpp
        # pseudo-library for code for mdrun
        $<TARGET_OBJECTS:mdrun_objlib>
        )
target_link_libraries(${exename} PRIVATE mdrun_test_infrastructure)
gmx_register_gtest_test(${testname} ${exename} MPI_RANKS 2 OPENMP_THREADS 2 INTEGRATION_TEST IGNORE_LEAKS)

# Slow-running tests that target testing multiple-rank coordination behaviors
set(exename "mdrun-mpi-coordination-test")
gmx_add_gtest_executable(${exename} MPI
    CPP_SOURCE_FILES
        # files with code for tests
        periodicactions.cpp
        # pseudo-library for code for mdrun
        $<TARGET_OBJECTS:mdrun_objlib>
        )
target_link_libraries(${exename} PRIVATE mdrun_test_infrastructure)

# These tests are extremely slow without optimization or OpenMP, so only run them for
# build types like Release or RelWithDebInfo and if the build has been configured
# with OpenMP enabled.
if (CMAKE_BUILD_TYPE MATCHES "Rel" AND GMX_OPENMP)
    set(testname "MdrunMpiCoordinationTestsOneRank")
    gmx_register_gtest_test(${testname} ${exename} MPI_RANKS 1 SLOW_TEST IGNORE_LEAKS)
    set(testname "MdrunMpiCoordinationTestsTwoRanks")
    gmx_register_gtest_test(${testname} ${exename} MPI_RANKS 2 SLOW_TEST IGNORE_LEAKS)
endif()

# Keeping the FEP tests separate for now to be able to judge runtime more easily
# Can be included in mdrun tests later
set(testname "MdrunFEPTests")
set(exename "mdrunfep-test")

gmx_add_gtest_executable(${exename}
        CPP_SOURCE_FILES
        # files with code for tests
        freeenergy.cpp
        # pseudo-library for code for mdrun
        $<TARGET_OBJECTS:mdrun_objlib>
)
target_link_libraries(${exename} PRIVATE mdrun_test_infrastructure)
gmx_register_gtest_test(${testname} ${exename} OPENMP_THREADS 2 INTEGRATION_TEST IGNORE_LEAKS)<|MERGE_RESOLUTION|>--- conflicted
+++ resolved
@@ -98,10 +98,9 @@
 # To avoid running into test timeouts, some end-to-end tests of mdrun
 # functionality are split off. This can be rearranged in future as we
 # see fit.
-set(testname "MdrunOutputTests")
-set(exename "mdrun-output-test")
-
-<<<<<<< HEAD
+set(testname "MdrunTests")
+set(exename "mdrun-test")
+
 gmx_add_gtest_executable(${exename}
     CPP_SOURCE_FILES
         ewaldsurfaceterm.cpp
@@ -112,63 +111,6 @@
         tabulated_bonded_interactions.cpp
         # pseudo-library for code for mdrun
         $<TARGET_OBJECTS:mdrun_objlib>
-=======
-gmx_add_gtest_executable(
-    ${exename}
-    # files with code for tests
-    compressed_x_output.cpp
-    helpwriting.cpp
-    outputfiles.cpp
-    trajectory_writing.cpp
-    # pseudo-library for code for mdrun
-    $<TARGET_OBJECTS:mdrun_objlib>
-    )
-target_link_libraries(${exename} PRIVATE mdrun_test_infrastructure)
-gmx_register_gtest_test(${testname} ${exename} OPENMP_THREADS 2 INTEGRATION_TEST IGNORE_LEAKS)
-
-set(testname "MdrunModulesTests")
-set(exename "mdrun-modules-test")
-
-gmx_add_gtest_executable(
-    ${exename}
-    densityfittingmodule.cpp
-    interactiveMD.cpp
-    mimic.cpp
-    # pseudo-library for code for mdrun
-    $<TARGET_OBJECTS:mdrun_objlib>
-    )
-target_link_libraries(${exename} PRIVATE mdrun_test_infrastructure)
-gmx_register_gtest_test(${testname} ${exename} OPENMP_THREADS 2 INTEGRATION_TEST IGNORE_LEAKS)
-
-set(testname "MdrunIOTests")
-set(exename "mdrun-io-test")
-
-gmx_add_gtest_executable(
-    ${exename}
-    exactcontinuation.cpp
-    grompp.cpp
-    initialconstraints.cpp
-    termination.cpp
-    # pseudo-library for code for mdrun
-    $<TARGET_OBJECTS:mdrun_objlib>
-    )
-target_link_libraries(${exename} PRIVATE mdrun_test_infrastructure)
-gmx_register_gtest_test(${testname} ${exename} OPENMP_THREADS 2 INTEGRATION_TEST IGNORE_LEAKS)
-
-set(testname "MdrunTests")
-set(exename "mdrun-test")
-
-gmx_add_gtest_executable(
-    ${exename}
-    dispersion_correction.cpp
-    orires.cpp
-    pmetest.cpp
-    simulator.cpp
-    swapcoords.cpp
-    tabulated_bonded_interactions.cpp
-    # pseudo-library for code for mdrun
-    $<TARGET_OBJECTS:mdrun_objlib>
->>>>>>> e3caeee0
     )
 target_link_libraries(${exename} PRIVATE mdrun_test_infrastructure)
 gmx_register_gtest_test(${testname} ${exename} OPENMP_THREADS 2 INTEGRATION_TEST IGNORE_LEAKS)
