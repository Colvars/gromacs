--- conflicted
+++ resolved
@@ -18,13 +18,8 @@
             gmx_nmens.c     gmx_order.c     gmx_principal.c 
             gmx_polystat.c  gmx_potential.c gmx_rama.c      
             gmx_rdf.c       gmx_rms.c       gmx_rmsf.c      
-<<<<<<< HEAD
-            gmx_rotacf.c    gmx_saltbr.c    gmx_sas.c              
+            gmx_rotacf.c    gmx_saltbr.c    gmx_sas.c       gmx_sans.c
             gmx_rmsdist.c   gmx_rotmat.c
-=======
-            gmx_rotacf.c    gmx_saltbr.c    gmx_sas.c       gmx_sans.c
-            gmx_select.c    gmx_rmsdist.c   gmx_rotmat.c
->>>>>>> 0fd439d0
             gmx_sgangle.c   gmx_sorient.c   gmx_spol.c      gmx_tcaf.c      
             gmx_traj.c      gmx_velacc.c    gmx_helixorient.c 
             gmx_clustsize.c gmx_mdmat.c     gmx_wham.c      
@@ -58,13 +53,8 @@
     g_rmsf g_rotacf g_saltbr g_sas g_sgangle g_sham g_sorient
     g_spol g_spatial g_tcaf g_traj g_tune_pme g_vanhove
     g_velacc g_clustsize g_mdmat g_wham g_sigeps g_bar
-<<<<<<< HEAD
     g_pme_error g_rmsdist g_rotmat g_options
-    g_dos    g_hydorder  g_densorder
-=======
-    g_membed g_pme_error g_rmsdist g_rotmat g_options
     g_dos    g_hydorder  g_densorder g_dyecoupl g_sans
->>>>>>> 0fd439d0
     )
 
 set(GMX_TOOLS_PROGRAMS_NOT_FOR_INSTALLATION
