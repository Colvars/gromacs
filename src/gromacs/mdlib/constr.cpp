/*
 * This file is part of the GROMACS molecular simulation package.
 *
 * Copyright (c) 1991-2000, University of Groningen, The Netherlands.
 * Copyright (c) 2001-2004, The GROMACS development team.
 * Copyright (c) 2013,2014,2015,2016,2017 by the GROMACS development team.
 * Copyright (c) 2018,2019,2020,2021, by the GROMACS development team, led by
 * Mark Abraham, David van der Spoel, Berk Hess, and Erik Lindahl,
 * and including many others, as listed in the AUTHORS file in the
 * top-level source directory and at http://www.gromacs.org.
 *
 * GROMACS is free software; you can redistribute it and/or
 * modify it under the terms of the GNU Lesser General Public License
 * as published by the Free Software Foundation; either version 2.1
 * of the License, or (at your option) any later version.
 *
 * GROMACS is distributed in the hope that it will be useful,
 * but WITHOUT ANY WARRANTY; without even the implied warranty of
 * MERCHANTABILITY or FITNESS FOR A PARTICULAR PURPOSE.  See the GNU
 * Lesser General Public License for more details.
 *
 * You should have received a copy of the GNU Lesser General Public
 * License along with GROMACS; if not, see
 * http://www.gnu.org/licenses, or write to the Free Software Foundation,
 * Inc., 51 Franklin Street, Fifth Floor, Boston, MA  02110-1301  USA.
 *
 * If you want to redistribute modifications to GROMACS, please
 * consider that scientific software is very special. Version
 * control is crucial - bugs must be traceable. We will be happy to
 * consider code for inclusion in the official distribution, but
 * derived work must not be called official GROMACS. Details are found
 * in the README & COPYING files - if they are missing, get the
 * official version at http://www.gromacs.org.
 *
 * To help us fund GROMACS development, we humbly ask that you cite
 * the research papers on the package. Check out http://www.gromacs.org.
 */
/*! \internal \file
 * \brief Defines the high-level constraint code.
 *
 * \author Berk Hess <hess@kth.se>
 * \author Mark Abraham <mark.j.abraham@gmail.com>
 * \ingroup module_mdlib
 */
#include "gmxpre.h"

#include "constr.h"

#include <cassert>
#include <cmath>
#include <cstdlib>

#include <algorithm>

#include "gromacs/domdec/domdec.h"
#include "gromacs/domdec/domdec_struct.h"
#include "gromacs/essentialdynamics/edsam.h"
#include "gromacs/fileio/confio.h"
#include "gromacs/fileio/gmxfio.h"
#include "gromacs/fileio/pdbio.h"
#include "gromacs/gmxlib/nrnb.h"
#include "gromacs/math/arrayrefwithpadding.h"
#include "gromacs/math/utilities.h"
#include "gromacs/math/vec.h"
#include "gromacs/mdlib/gmx_omp_nthreads.h"
#include "gromacs/mdlib/lincs.h"
#include "gromacs/mdlib/settle.h"
#include "gromacs/mdlib/shake.h"
#include "gromacs/mdtypes/commrec.h"
#include "gromacs/mdtypes/inputrec.h"
#include "gromacs/mdtypes/md_enums.h"
#include "gromacs/mdtypes/state.h"
#include "gromacs/pbcutil/pbc.h"
#include "gromacs/pulling/pull.h"
#include "gromacs/timing/wallcycle.h"
#include "gromacs/topology/ifunc.h"
#include "gromacs/topology/mtop_lookup.h"
#include "gromacs/topology/mtop_util.h"
#include "gromacs/utility/arrayref.h"
#include "gromacs/utility/exceptions.h"
#include "gromacs/utility/fatalerror.h"
#include "gromacs/utility/gmxassert.h"
#include "gromacs/utility/listoflists.h"
#include "gromacs/utility/pleasecite.h"
#include "gromacs/utility/txtdump.h"

namespace gmx
{

/* \brief Impl class for Constraints
 *
 * \todo Members like md, idef are valid only for the lifetime of a
 * domain, which would be good to make clearer in the structure of the
 * code. It should not be possible to call apply() if setConstraints()
 * has not been called. For example, this could be achieved if
 * setConstraints returned a valid object with such a method.  That
 * still requires that we manage the lifetime of that object
 * correctly, however. */
class Constraints::Impl
{
public:
    Impl(const gmx_mtop_t&     mtop_p,
         const t_inputrec&     ir_p,
         pull_t*               pull_work,
         FILE*                 log_p,
         const t_commrec*      cr_p,
         bool                  useUpdateGroups,
         const gmx_multisim_t* ms,
         t_nrnb*               nrnb,
         gmx_wallcycle*        wcycle_p,
         bool                  pbcHandlingRequired,
         int                   numConstraints,
         int                   numSettles);
    ~Impl();
    void setConstraints(gmx_localtop_t*                     top,
                        int                                 numAtoms,
                        int                                 numHomeAtoms,
                        gmx::ArrayRef<const real>           masses,
                        gmx::ArrayRef<const real>           inverseMasses,
                        bool                                hasMassPerturbedAtoms,
                        real                                lambda,
                        gmx::ArrayRef<const unsigned short> cFREEZE);
    bool apply(bool                      bLog,
               bool                      bEner,
               int64_t                   step,
               int                       delta_step,
               real                      step_scaling,
               ArrayRefWithPadding<RVec> x,
               ArrayRefWithPadding<RVec> xprime,
               ArrayRef<RVec>            min_proj,
               const matrix              box,
               real                      lambda,
               real*                     dvdlambda,
               ArrayRefWithPadding<RVec> v,
               bool                      computeVirial,
               tensor                    constraintsVirial,
               ConstraintVariable        econq);
    //! The total number of constraints.
    int ncon_tot = 0;
    //! The number of flexible constraints.
    int nflexcon = 0;
    //! A list of atoms to constraints for each moleculetype.
    std::vector<ListOfLists<int>> at2con_mt;
    //! A list of atoms to settles for each moleculetype
    std::vector<std::vector<int>> at2settle_mt;
    //! LINCS data.
    Lincs* lincsd = nullptr; // TODO this should become a unique_ptr
    //! SHAKE data.
    std::unique_ptr<shakedata> shaked;
    //! SETTLE data.
    std::unique_ptr<SettleData> settled;
    //! The maximum number of warnings.
    int maxwarn = 0;
    //! The number of warnings for LINCS.
    int warncount_lincs = 0;
    //! The number of warnings for SETTLE.
    int warncount_settle = 0;
    //! The essential dynamics data.
    gmx_edsam* ed = nullptr;

    //! Thread-local virial contribution.
    tensor* threadConstraintsVirial = { nullptr };
    //! Did a settle error occur?
    bool* bSettleErrorHasOccurred = nullptr;

    //! Pointer to the global topology - only used for printing warnings.
    const gmx_mtop_t& mtop;
    //! Parameters for the interactions in this domain.
    const InteractionDefinitions* idef = nullptr;
    //! Total number of atoms.
    int numAtoms_ = 0;
    //! Number of local atoms.
    int numHomeAtoms_ = 0;
    //! Atoms masses.
    gmx::ArrayRef<const real> masses_;
    //! Inverse masses.
    gmx::ArrayRef<const real> inverseMasses_;
    //! If there are atoms with perturbed mass (for FEP).
    bool hasMassPerturbedAtoms_;
    //! FEP lambda value.
    real lambda_;
    //! Freeze groups data
    gmx::ArrayRef<const unsigned short> cFREEZE_;
    //! Whether we need to do pbc for handling bonds.
    bool pbcHandlingRequired_ = false;

    //! Logging support.
    FILE* log = nullptr;
    //! Communication support.
    const t_commrec* cr = nullptr;
    //! Multi-sim support.
    const gmx_multisim_t* ms = nullptr;
    //! Pulling code object, if any.
    pull_t* pull_work = nullptr;
    /*!\brief Input options.
     *
     * \todo Replace with IMdpOptions */
    const t_inputrec& ir;
    //! Flop counting support.
    t_nrnb* nrnb = nullptr;
    //! Tracks wallcycle usage.
    gmx_wallcycle* wcycle;
};

Constraints::~Constraints() = default;

int Constraints::numFlexibleConstraints() const
{
    return impl_->nflexcon;
}

bool Constraints::havePerturbedConstraints() const
{
    const gmx_ffparams_t& ffparams = impl_->mtop.ffparams;

    for (size_t i = 0; i < ffparams.functype.size(); i++)
    {
        if ((ffparams.functype[i] == F_CONSTR || ffparams.functype[i] == F_CONSTRNC)
            && ffparams.iparams[i].constr.dA != ffparams.iparams[i].constr.dB)
        {
            return true;
        }
    }

    return false;
}

//! Clears constraint quantities for atoms in nonlocal region.
static void clear_constraint_quantity_nonlocal(const gmx_domdec_t& dd, ArrayRef<RVec> q)
{
    int nonlocal_at_start, nonlocal_at_end;

    dd_get_constraint_range(dd, &nonlocal_at_start, &nonlocal_at_end);

    for (int at = nonlocal_at_start; at < nonlocal_at_end; at++)
    {
        clear_rvec(q[at]);
    }
}

void too_many_constraint_warnings(ConstraintAlgorithm eConstrAlg, int warncount)
{
    gmx_fatal(FARGS,
              "Too many %s warnings (%d)\n"
              "If you know what you are doing you can %s"
              "set the environment variable GMX_MAXCONSTRWARN to -1,\n"
              "but normally it is better to fix the problem",
              (eConstrAlg == ConstraintAlgorithm::Lincs) ? "LINCS" : "SETTLE",
              warncount,
              (eConstrAlg == ConstraintAlgorithm::Lincs)
                      ? "adjust the lincs warning threshold in your mdp file\nor "
                      : "\n");
}

//! Writes out coordinates.
static void write_constr_pdb(const char*          fn,
                             const char*          title,
                             const gmx_mtop_t&    mtop,
                             int                  start,
                             int                  homenr,
                             const t_commrec*     cr,
                             ArrayRef<const RVec> x,
                             const matrix         box)
{
    char          fname[STRLEN];
    FILE*         out;
    int           dd_ac0 = 0, dd_ac1 = 0, i, ii, resnr;
    gmx_domdec_t* dd;
    const char *  anm, *resnm;

    dd = nullptr;
    if (DOMAINDECOMP(cr))
    {
        dd = cr->dd;
        dd_get_constraint_range(*dd, &dd_ac0, &dd_ac1);
        start  = 0;
        homenr = dd_ac1;
    }

    if (PAR(cr))
    {
        sprintf(fname, "%s_n%d.pdb", fn, cr->sim_nodeid);
    }
    else
    {
        sprintf(fname, "%s.pdb", fn);
    }

    out = gmx_fio_fopen(fname, "w");

    fprintf(out, "TITLE     %s\n", title);
    gmx_write_pdb_box(out, PbcType::Unset, box);
    int molb = 0;
    for (i = start; i < start + homenr; i++)
    {
        if (dd != nullptr)
        {
            if (i >= dd_numHomeAtoms(*dd) && i < dd_ac0)
            {
                continue;
            }
            ii = dd->globalAtomIndices[i];
        }
        else
        {
            ii = i;
        }
        mtopGetAtomAndResidueName(mtop, ii, &molb, &anm, &resnr, &resnm, nullptr);
        gmx_fprintf_pdb_atomline(out,
                                 PdbRecordType::Atom,
                                 ii + 1,
                                 anm,
                                 ' ',
                                 resnm,
                                 ' ',
                                 resnr,
                                 ' ',
                                 10 * x[i][XX],
                                 10 * x[i][YY],
                                 10 * x[i][ZZ],
                                 1.0,
                                 0.0,
                                 "");
    }
    fprintf(out, "TER\n");

    gmx_fio_fclose(out);
}

//! Writes out domain contents to help diagnose crashes.
static void dump_confs(FILE*                log,
                       int64_t              step,
                       const gmx_mtop_t&    mtop,
                       int                  start,
                       int                  homenr,
                       const t_commrec*     cr,
                       ArrayRef<const RVec> x,
                       ArrayRef<const RVec> xprime,
                       const matrix         box)
{
    char buf[STRLEN], buf2[22];

    char* env = getenv("GMX_SUPPRESS_DUMP");
    if (env)
    {
        return;
    }

    sprintf(buf, "step%sb", gmx_step_str(step, buf2));
    write_constr_pdb(buf, "initial coordinates", mtop, start, homenr, cr, x, box);
    sprintf(buf, "step%sc", gmx_step_str(step, buf2));
    write_constr_pdb(buf, "coordinates after constraining", mtop, start, homenr, cr, xprime, box);
    if (log)
    {
        fprintf(log, "Wrote pdb files with previous and current coordinates\n");
    }
    fprintf(stderr, "Wrote pdb files with previous and current coordinates\n");
}

bool Constraints::apply(bool                      bLog,
                        bool                      bEner,
                        int64_t                   step,
                        int                       delta_step,
                        real                      step_scaling,
                        ArrayRefWithPadding<RVec> x,
                        ArrayRefWithPadding<RVec> xprime,
                        ArrayRef<RVec>            min_proj,
                        const matrix              box,
                        real                      lambda,
                        real*                     dvdlambda,
                        ArrayRefWithPadding<RVec> v,
                        bool                      computeVirial,
                        tensor                    constraintsVirial,
                        ConstraintVariable        econq)
{
    return impl_->apply(bLog,
                        bEner,
                        step,
                        delta_step,
                        step_scaling,
                        std::move(x),
                        std::move(xprime),
                        min_proj,
                        box,
                        lambda,
                        dvdlambda,
                        std::move(v),
                        computeVirial,
                        constraintsVirial,
                        econq);
}

bool Constraints::Impl::apply(bool                      bLog,
                              bool                      bEner,
                              int64_t                   step,
                              int                       delta_step,
                              real                      step_scaling,
                              ArrayRefWithPadding<RVec> x,
                              ArrayRefWithPadding<RVec> xprime,
                              ArrayRef<RVec>            min_proj,
                              const matrix              box,
                              real                      lambda,
                              real*                     dvdlambda,
                              ArrayRefWithPadding<RVec> v,
                              bool                      computeVirial,
                              tensor                    constraintsVirial,
                              ConstraintVariable        econq)
{
    bool  bOK, bDump;
    int   start;
    real  scaled_delta_t;
    real  invdt, vir_fac = 0, t;
    int   nsettle;
    t_pbc pbc, *pbc_null;
    char  buf[22];
    int   nth;

    wallcycle_start(wcycle, WallCycleCounter::Constr);

    if (econq == ConstraintVariable::ForceDispl && !EI_ENERGY_MINIMIZATION(ir.eI))
    {
        gmx_incons(
                "constrain called for forces displacements while not doing energy minimization, "
                "can not do this while the LINCS and SETTLE constraint connection matrices are "
                "mass weighted");
    }

    bOK   = TRUE;
    bDump = FALSE;

    start = 0;

    scaled_delta_t = step_scaling * ir.delta_t;

    /* Prepare time step for use in constraint implementations, and
       avoid generating inf when ir.delta_t = 0. */
    if (ir.delta_t == 0)
    {
        invdt = 0.0;
    }
    else
    {
        invdt = 1.0 / scaled_delta_t;
    }

    if (ir.efep != FreeEnergyPerturbationType::No && EI_DYNAMICS(ir.eI))
    {
        /* Set the constraint lengths for the step at which this configuration
         * is meant to be. The invmasses should not be changed.
         */
        lambda += delta_step * ir.fepvals->delta_lambda;
    }

    if (computeVirial)
    {
        clear_mat(constraintsVirial);
    }
    const InteractionList& settle = idef->il[F_SETTLE];
    nsettle                       = settle.size() / (1 + NRAL(F_SETTLE));

    if (nsettle > 0)
    {
        nth = gmx_omp_nthreads_get(ModuleMultiThread::Settle);
    }
    else
    {
        nth = 1;
    }

    /* We do not need full pbc when constraints do not cross update groups
     * i.e. when dd->constraint_comm==NULL.
     * Note that PBC for constraints is different from PBC for bondeds.
     * For constraints there is both forward and backward communication.
     */
    if (ir.pbcType != PbcType::No && (cr->dd || pbcHandlingRequired_)
        && !(cr->dd && cr->dd->constraint_comm == nullptr))
    {
        /* With pbc=screw the screw has been changed to a shift
         * by the constraint coordinate communication routine,
         * so that here we can use normal pbc.
         */
        pbc_null = set_pbc_dd(&pbc, ir.pbcType, DOMAINDECOMP(cr) ? cr->dd->numCells : nullptr, FALSE, box);
    }
    else
    {
        pbc_null = nullptr;
    }

    /* Communicate the coordinates required for the non-local constraints
     * for LINCS and/or SETTLE.
     */
    if (cr->dd)
    {
        dd_move_x_constraints(cr->dd,
                              box,
                              x.unpaddedArrayRef(),
                              xprime.unpaddedArrayRef(),
                              econq == ConstraintVariable::Positions);

        if (!v.empty())
        {
            /* We need to initialize the non-local components of v.
             * We never actually use these values, but we do increment them,
             * so we should avoid uninitialized variables and overflows.
             */
            clear_constraint_quantity_nonlocal(*cr->dd, v.unpaddedArrayRef());
        }
    }

    if (lincsd != nullptr)
    {
        bOK = constrain_lincs(bLog || bEner,
                              ir,
                              step,
                              lincsd,
                              inverseMasses_,
                              cr,
                              ms,
                              x,
                              xprime,
                              min_proj,
                              box,
                              pbc_null,
                              hasMassPerturbedAtoms_,
                              lambda,
                              dvdlambda,
                              invdt,
                              v.unpaddedArrayRef(),
                              computeVirial,
                              constraintsVirial,
                              econq,
                              nrnb,
                              maxwarn,
                              &warncount_lincs);
        if (!bOK && maxwarn < INT_MAX)
        {
            if (log != nullptr)
            {
                fprintf(log,
                        "Constraint error in algorithm %s at step %s\n",
                        enumValueToString(ConstraintAlgorithm::Lincs),
                        gmx_step_str(step, buf));
            }
            bDump = TRUE;
        }
    }

    if (shaked != nullptr)
    {
        bOK = constrain_shake(log,
                              shaked.get(),
                              inverseMasses_,
                              *idef,
                              ir,
                              x.unpaddedArrayRef(),
                              xprime.unpaddedArrayRef(),
                              min_proj,
                              pbc_null,
                              nrnb,
                              lambda,
                              dvdlambda,
                              invdt,
                              v.unpaddedArrayRef(),
                              computeVirial,
                              constraintsVirial,
                              maxwarn < INT_MAX,
                              econq);

        if (!bOK && maxwarn < INT_MAX)
        {
            if (log != nullptr)
            {
                fprintf(log,
                        "Constraint error in algorithm %s at step %s\n",
                        enumValueToString(ConstraintAlgorithm::Shake),
                        gmx_step_str(step, buf));
            }
            bDump = TRUE;
        }
    }

    if (nsettle > 0)
    {
        bool bSettleErrorHasOccurred0 = false;

        switch (econq)
        {
            case ConstraintVariable::Positions:
#pragma omp parallel for num_threads(nth) schedule(static)
                for (int th = 0; th < nth; th++)
                {
                    try
                    {
                        if (th > 0)
                        {
                            clear_mat(threadConstraintsVirial[th]);
                        }

                        csettle(*settled,
                                nth,
                                th,
                                pbc_null,
                                x,
                                xprime,
                                invdt,
                                v,
                                computeVirial,
                                th == 0 ? constraintsVirial : threadConstraintsVirial[th],
                                th == 0 ? &bSettleErrorHasOccurred0 : &bSettleErrorHasOccurred[th]);
                    }
                    GMX_CATCH_ALL_AND_EXIT_WITH_FATAL_ERROR
                }
                inc_nrnb(nrnb, eNR_SETTLE, nsettle);
                if (!v.empty())
                {
                    inc_nrnb(nrnb, eNR_CONSTR_V, nsettle * 3);
                }
                if (computeVirial)
                {
                    inc_nrnb(nrnb, eNR_CONSTR_VIR, nsettle * 3);
                }
                break;
            case ConstraintVariable::Velocities:
            case ConstraintVariable::Derivative:
            case ConstraintVariable::Force:
            case ConstraintVariable::ForceDispl:
#pragma omp parallel for num_threads(nth) schedule(static)
                for (int th = 0; th < nth; th++)
                {
                    try
                    {
                        int calcvir_atom_end;

                        if (!computeVirial)
                        {
                            calcvir_atom_end = 0;
                        }
                        else
                        {
                            calcvir_atom_end = numHomeAtoms_;
                        }

                        if (th > 0)
                        {
                            clear_mat(threadConstraintsVirial[th]);
                        }

                        int start_th = (nsettle * th) / nth;
                        int end_th   = (nsettle * (th + 1)) / nth;

                        if (start_th >= 0 && end_th - start_th > 0)
                        {
                            settle_proj(*settled,
                                        econq,
                                        end_th - start_th,
                                        settle.iatoms.data() + start_th * (1 + NRAL(F_SETTLE)),
                                        pbc_null,
                                        x.unpaddedArrayRef(),
                                        xprime.unpaddedArrayRef(),
                                        min_proj,
                                        calcvir_atom_end,
                                        th == 0 ? constraintsVirial : threadConstraintsVirial[th]);
                        }
                    }
                    GMX_CATCH_ALL_AND_EXIT_WITH_FATAL_ERROR
                }
                /* This is an overestimate */
                inc_nrnb(nrnb, eNR_SETTLE, nsettle);
                break;
            case ConstraintVariable::Deriv_FlexCon:
                /* Nothing to do, since the are no flexible constraints in settles */
                break;
            default: gmx_incons("Unknown constraint quantity for settle");
        }

        if (computeVirial)
        {
            /* Reduce the virial contributions over the threads */
            for (int th = 1; th < nth; th++)
            {
                m_add(constraintsVirial, threadConstraintsVirial[th], constraintsVirial);
            }
        }

        if (econq == ConstraintVariable::Positions)
        {
            for (int th = 1; th < nth; th++)
            {
                bSettleErrorHasOccurred0 = bSettleErrorHasOccurred0 || bSettleErrorHasOccurred[th];
            }

            if (bSettleErrorHasOccurred0)
            {
                char buf[STRLEN];
                sprintf(buf,
                        "\nstep "
                        "%" PRId64
                        ": One or more water molecules can not be settled.\n"
                        "Check for bad contacts and/or reduce the timestep if appropriate.\n",
                        step);
                if (log)
                {
                    fprintf(log, "%s", buf);
                }
                fprintf(stderr, "%s", buf);
                warncount_settle++;
                if (warncount_settle > maxwarn)
                {
                    too_many_constraint_warnings(ConstraintAlgorithm::Count, warncount_settle);
                }
                bDump = TRUE;

                bOK = FALSE;
            }
        }
    }

    if (computeVirial)
    {
        /* The normal uses of constrain() pass step_scaling = 1.0.
         * The call to constrain() for SD1 that passes step_scaling =
         * 0.5 also passes vir = NULL, so cannot reach this
         * assertion. This assertion should remain until someone knows
         * that this path works for their intended purpose, and then
         * they can use scaled_delta_t instead of ir.delta_t
         * below. */
        assert(gmx_within_tol(step_scaling, 1.0, GMX_REAL_EPS));
        switch (econq)
        {
            case ConstraintVariable::Positions: vir_fac = 0.5 / (ir.delta_t * ir.delta_t); break;
            case ConstraintVariable::Velocities: vir_fac = 0.5 / ir.delta_t; break;
            case ConstraintVariable::Force:
            case ConstraintVariable::ForceDispl: vir_fac = 0.5; break;
            default: gmx_incons("Unsupported constraint quantity for virial");
        }

        if (EI_VV(ir.eI))
        {
            vir_fac *= 2; /* only constraining over half the distance here */
        }
        for (int i = 0; i < DIM; i++)
        {
            for (int j = 0; j < DIM; j++)
            {
                constraintsVirial[i][j] *= vir_fac;
            }
        }
    }

    if (bDump)
    {
        dump_confs(log, step, mtop, start, numHomeAtoms_, cr, x.unpaddedArrayRef(), xprime.unpaddedArrayRef(), box);
    }

    if (econq == ConstraintVariable::Positions)
    {
        if (ir.bPull && pull_have_constraint(*pull_work))
        {
            if (EI_DYNAMICS(ir.eI))
            {
                t = ir.init_t + (step + delta_step) * ir.delta_t;
            }
            else
            {
                t = ir.init_t;
            }
            set_pbc(&pbc, ir.pbcType, box);
            pull_constraint(pull_work,
                            masses_,
                            &pbc,
                            cr,
                            ir.delta_t,
                            t,
                            x.unpaddedArrayRef(),
                            xprime.unpaddedArrayRef(),
                            v.unpaddedArrayRef(),
                            constraintsVirial);
        }
        if (ed && delta_step > 0)
        {
            /* apply the essential dynamics constraints here */
            do_edsam(&ir, step, cr, xprime.unpaddedArrayRef(), v.unpaddedArrayRef(), box, ed);
        }
    }
    wallcycle_stop(wcycle, WallCycleCounter::Constr);

    const bool haveVelocities = (!v.empty() || econq == ConstraintVariable::Velocities);
<<<<<<< HEAD
    if (haveVelocities && !cFREEZE_.empty())
=======
    if (haveVelocities && cFREEZE_)
>>>>>>> d09f2a36
    {
        /* Set the velocities of frozen dimensions to zero */
        ArrayRef<RVec> vRef;
        if (econq == ConstraintVariable::Velocities)
        {
            vRef = xprime.unpaddedArrayRef();
        }
        else
        {
            vRef = v.unpaddedArrayRef();
        }

        int gmx_unused numThreads = gmx_omp_nthreads_get(ModuleMultiThread::Update);

#pragma omp parallel for num_threads(numThreads) schedule(static)
        for (int i = 0; i < numHomeAtoms_; i++)
        {
            int freezeGroup = cFREEZE_[i];

            for (int d = 0; d < DIM; d++)
            {
                if (ir.opts.nFreeze[freezeGroup][d])
                {
                    vRef[i][d] = 0;
                }
            }
        }
    }

    return bOK;
} // namespace gmx

ArrayRef<real> Constraints::rmsdData() const
{
    if (impl_->lincsd)
    {
        return lincs_rmsdData(impl_->lincsd);
    }
    else
    {
        return {};
    }
}

real Constraints::rmsd() const
{
    if (impl_->lincsd)
    {
        return lincs_rmsd(impl_->lincsd);
    }
    else
    {
        return 0;
    }
}

int Constraints::numConstraintsTotal()
{
    return impl_->ncon_tot;
}

FlexibleConstraintTreatment flexibleConstraintTreatment(bool haveDynamicsIntegrator)
{
    if (haveDynamicsIntegrator)
    {
        return FlexibleConstraintTreatment::Include;
    }
    else
    {
        return FlexibleConstraintTreatment::Exclude;
    }
}

/*! \brief Returns a block struct to go from atoms to constraints
 *
 * The block struct will contain constraint indices with lower indices
 * directly matching the order in F_CONSTR and higher indices matching
 * the order in F_CONSTRNC offset by the number of constraints in F_CONSTR.
 *
 * \param[in]  numAtoms  The number of atoms to construct the list for
 * \param[in]  ilists    The interaction lists, size F_NRE
 * \param[in]  iparams   Interaction parameters, can be null when
 *                       \p flexibleConstraintTreatment==Include
 * \param[in]  flexibleConstraintTreatment  The flexible constraint treatment,
 *                                          see enum above
 *
 * \returns a block struct with all constraints for each atom
 */
static ListOfLists<int> makeAtomsToConstraintsList(int                             numAtoms,
                                                   ArrayRef<const InteractionList> ilists,
                                                   ArrayRef<const t_iparams>       iparams,
                                                   FlexibleConstraintTreatment flexibleConstraintTreatment)
{
    GMX_ASSERT(flexibleConstraintTreatment == FlexibleConstraintTreatment::Include || !iparams.empty(),
               "With flexible constraint detection we need valid iparams");

    std::vector<int> count(numAtoms);

    for (int ftype = F_CONSTR; ftype <= F_CONSTRNC; ftype++)
    {
        const InteractionList& ilist  = ilists[ftype];
        const int              stride = 1 + NRAL(ftype);
        for (int i = 0; i < ilist.size(); i += stride)
        {
            if (flexibleConstraintTreatment == FlexibleConstraintTreatment::Include
                || !isConstraintFlexible(iparams, ilist.iatoms[i]))
            {
                for (int j = 1; j < 3; j++)
                {
                    int a = ilist.iatoms[i + j];
                    count[a]++;
                }
            }
        }
    }

    std::vector<int> listRanges(numAtoms + 1);
    for (int a = 0; a < numAtoms; a++)
    {
        listRanges[a + 1] = listRanges[a] + count[a];
        count[a]          = 0;
    }
    std::vector<int> elements(listRanges[numAtoms]);

    /* The F_CONSTRNC constraints have constraint numbers
     * that continue after the last F_CONSTR constraint.
     */
    int numConstraints = 0;
    for (int ftype = F_CONSTR; ftype <= F_CONSTRNC; ftype++)
    {
        const InteractionList& ilist  = ilists[ftype];
        const int              stride = 1 + NRAL(ftype);
        for (int i = 0; i < ilist.size(); i += stride)
        {
            if (flexibleConstraintTreatment == FlexibleConstraintTreatment::Include
                || !isConstraintFlexible(iparams, ilist.iatoms[i]))
            {
                for (int j = 1; j < 3; j++)
                {
                    const int a                          = ilist.iatoms[i + j];
                    elements[listRanges[a] + count[a]++] = numConstraints;
                }
            }
            numConstraints++;
        }
    }

    return ListOfLists<int>(std::move(listRanges), std::move(elements));
}

ListOfLists<int> make_at2con(int                             numAtoms,
                             ArrayRef<const InteractionList> ilist,
                             ArrayRef<const t_iparams>       iparams,
                             FlexibleConstraintTreatment     flexibleConstraintTreatment)
{
    return makeAtomsToConstraintsList(numAtoms, ilist, iparams, flexibleConstraintTreatment);
}

ListOfLists<int> make_at2con(const gmx_moltype_t&           moltype,
                             gmx::ArrayRef<const t_iparams> iparams,
                             FlexibleConstraintTreatment    flexibleConstraintTreatment)
{
    return makeAtomsToConstraintsList(
            moltype.atoms.nr, makeConstArrayRef(moltype.ilist), iparams, flexibleConstraintTreatment);
}

//! Return the number of flexible constraints in the \c ilist and \c iparams.
int countFlexibleConstraints(ArrayRef<const InteractionList> ilist, ArrayRef<const t_iparams> iparams)
{
    int nflexcon = 0;
    for (int ftype = F_CONSTR; ftype <= F_CONSTRNC; ftype++)
    {
        const int numIatomsPerConstraint = 3;
        for (int i = 0; i < ilist[ftype].size(); i += numIatomsPerConstraint)
        {
            const int type = ilist[ftype].iatoms[i];
            if (iparams[type].constr.dA == 0 && iparams[type].constr.dB == 0)
            {
                nflexcon++;
            }
        }
    }

    return nflexcon;
}

//! Returns the index of the settle to which each atom belongs.
static std::vector<int> make_at2settle(int natoms, const InteractionList& ilist)
{
    /* Set all to no settle */
    std::vector<int> at2s(natoms, -1);

    const int stride = 1 + NRAL(F_SETTLE);

    for (int s = 0; s < ilist.size(); s += stride)
    {
        at2s[ilist.iatoms[s + 1]] = s / stride;
        at2s[ilist.iatoms[s + 2]] = s / stride;
        at2s[ilist.iatoms[s + 3]] = s / stride;
    }

    return at2s;
}

void Constraints::Impl::setConstraints(gmx_localtop_t*                     top,
                                       int                                 numAtoms,
                                       int                                 numHomeAtoms,
                                       gmx::ArrayRef<const real>           masses,
                                       gmx::ArrayRef<const real>           inverseMasses,
                                       const bool                          hasMassPerturbedAtoms,
                                       const real                          lambda,
                                       gmx::ArrayRef<const unsigned short> cFREEZE)
{
    numAtoms_              = numAtoms;
    numHomeAtoms_          = numHomeAtoms;
    masses_                = masses;
    inverseMasses_         = inverseMasses;
    hasMassPerturbedAtoms_ = hasMassPerturbedAtoms;
    lambda_                = lambda;
    cFREEZE_               = cFREEZE;

    idef = &top->idef;

    if (ncon_tot > 0)
    {
        /* With DD we might also need to call LINCS on a domain no constraints for
         * communicating coordinates to other nodes that do have constraints.
         */
        if (ir.eConstrAlg == ConstraintAlgorithm::Lincs)
        {
            set_lincs(*idef, numAtoms_, inverseMasses_, lambda_, EI_DYNAMICS(ir.eI), cr, lincsd);
        }
        if (ir.eConstrAlg == ConstraintAlgorithm::Shake)
        {
            if (cr->dd)
            {
                // We are using the local topology, so there are only
                // F_CONSTR constraints.
                GMX_RELEASE_ASSERT(idef->il[F_CONSTRNC].empty(),
                                   "Here we should not have no-connect constraints");
                make_shake_sblock_dd(shaked.get(), idef->il[F_CONSTR]);
            }
            else
            {
                make_shake_sblock_serial(shaked.get(), &top->idef, numAtoms_);
            }
        }
    }

    if (settled)
    {
        settled->setConstraints(idef->il[F_SETTLE], numHomeAtoms_, masses_, inverseMasses_);
    }

    /* Make a selection of the local atoms for essential dynamics */
    if (ed && cr->dd)
    {
        dd_make_local_ed_indices(cr->dd, ed);
    }
}

void Constraints::setConstraints(gmx_localtop_t*                     top,
                                 const int                           numAtoms,
                                 const int                           numHomeAtoms,
                                 gmx::ArrayRef<const real>           masses,
                                 gmx::ArrayRef<const real>           inverseMasses,
                                 const bool                          hasMassPerturbedAtoms,
                                 const real                          lambda,
                                 gmx::ArrayRef<const unsigned short> cFREEZE)
{
    impl_->setConstraints(
            top, numAtoms, numHomeAtoms, masses, inverseMasses, hasMassPerturbedAtoms, lambda, cFREEZE);
}

/*! \brief Makes a per-moleculetype container of mappings from atom
 * indices to constraint indices.
 *
 * Note that flexible constraints are only enabled with a dynamical integrator. */
static std::vector<ListOfLists<int>> makeAtomToConstraintMappings(const gmx_mtop_t& mtop,
                                                                  FlexibleConstraintTreatment flexibleConstraintTreatment)
{
    std::vector<ListOfLists<int>> mapping;
    mapping.reserve(mtop.moltype.size());
    for (const gmx_moltype_t& moltype : mtop.moltype)
    {
        mapping.push_back(make_at2con(moltype, mtop.ffparams.iparams, flexibleConstraintTreatment));
    }
    return mapping;
}

Constraints::Constraints(const gmx_mtop_t&     mtop,
                         const t_inputrec&     ir,
                         pull_t*               pull_work,
                         FILE*                 log,
                         const t_commrec*      cr,
                         const bool            useUpdateGroups,
                         const gmx_multisim_t* ms,
                         t_nrnb*               nrnb,
                         gmx_wallcycle*        wcycle,
                         bool                  pbcHandlingRequired,
                         int                   numConstraints,
                         int                   numSettles) :
    impl_(new Impl(mtop, ir, pull_work, log, cr, useUpdateGroups, ms, nrnb, wcycle, pbcHandlingRequired, numConstraints, numSettles))
{
}

Constraints::Impl::Impl(const gmx_mtop_t&     mtop_p,
                        const t_inputrec&     ir_p,
                        pull_t*               pull_work,
                        FILE*                 log_p,
                        const t_commrec*      cr_p,
                        const bool            mayHaveSplitConstraints,
                        const gmx_multisim_t* ms_p,
                        t_nrnb*               nrnb_p,
                        gmx_wallcycle*        wcycle_p,
                        bool                  pbcHandlingRequired,
                        int                   numConstraints,
                        int                   numSettles) :
    ncon_tot(numConstraints),
    mtop(mtop_p),
    pbcHandlingRequired_(pbcHandlingRequired),
    log(log_p),
    cr(cr_p),
    ms(ms_p),
    pull_work(pull_work),
    ir(ir_p),
    nrnb(nrnb_p),
    wcycle(wcycle_p)
{
    if (numConstraints + numSettles > 0 && ir.epc == PressureCoupling::Mttk)
    {
        gmx_fatal(FARGS, "Constraints are not implemented with MTTK pressure control.");
    }

    nflexcon = 0;
    if (numConstraints > 0)
    {
        at2con_mt = makeAtomToConstraintMappings(mtop, flexibleConstraintTreatment(EI_DYNAMICS(ir.eI)));

        for (const gmx_molblock_t& molblock : mtop.molblock)
        {
            int count = countFlexibleConstraints(mtop.moltype[molblock.type].ilist, mtop.ffparams.iparams);
            nflexcon += molblock.nmol * count;
        }

        if (nflexcon > 0)
        {
            if (log)
            {
                fprintf(log, "There are %d flexible constraints\n", nflexcon);
                if (ir.fc_stepsize == 0)
                {
                    fprintf(log,
                            "\n"
                            "WARNING: step size for flexible constraining = 0\n"
                            "         All flexible constraints will be rigid.\n"
                            "         Will try to keep all flexible constraints at their original "
                            "length,\n"
                            "         but the lengths may exhibit some drift.\n\n");
                    nflexcon = 0;
                }
            }
            if (nflexcon > 0)
            {
                please_cite(log, "Hess2002");
            }
        }

        // When there are multiple PP domains and update groups are not in use,
        // the constraints might be split across them.
        if (ir.eConstrAlg == ConstraintAlgorithm::Lincs)
        {
            lincsd = init_lincs(
                    log, mtop, nflexcon, at2con_mt, mayHaveSplitConstraints, ir.nLincsIter, ir.nProjOrder);
        }

        if (ir.eConstrAlg == ConstraintAlgorithm::Shake)
        {
            if (mayHaveSplitConstraints)
            {
                gmx_fatal(FARGS,
                          "SHAKE is not supported with domain decomposition and constraints that "
                          "cross domain boundaries, use LINCS");
            }
            if (nflexcon)
            {
                gmx_fatal(FARGS,
                          "For this system also velocities and/or forces need to be constrained, "
                          "this can not be done with SHAKE, you should select LINCS");
            }
            please_cite(log, "Ryckaert77a");
            if (ir.bShakeSOR)
            {
                please_cite(log, "Barth95a");
            }

            shaked = std::make_unique<shakedata>();
        }
    }

    if (numSettles > 0)
    {
        please_cite(log, "Miyamoto92a");

        settled = std::make_unique<SettleData>(mtop);

        // SETTLE with perturbed masses is not implemented. grompp now checks
        // for this, but old .tpr files that did this might still exist.
        if (haveFepPerturbedMassesInSettles(mtop))
        {
            gmx_fatal(FARGS,
                      "SETTLE is not implemented for atoms whose mass is perturbed. "
                      "You might\ninstead use normal constraints.");
        }

        /* Make an atom to settle index for use in domain decomposition */
        for (size_t mt = 0; mt < mtop.moltype.size(); mt++)
        {
            at2settle_mt.emplace_back(
                    make_at2settle(mtop.moltype[mt].atoms.nr, mtop.moltype[mt].ilist[F_SETTLE]));
        }

        /* Allocate thread-local work arrays */
        int nthreads = gmx_omp_nthreads_get(ModuleMultiThread::Settle);
        if (nthreads > 1 && threadConstraintsVirial == nullptr)
        {
            snew(threadConstraintsVirial, nthreads);
            snew(bSettleErrorHasOccurred, nthreads);
        }
    }

    maxwarn   = 999;
    char* env = getenv("GMX_MAXCONSTRWARN");
    if (env)
    {
        maxwarn = 0;
        sscanf(env, "%8d", &maxwarn);
        if (maxwarn < 0)
        {
            maxwarn = INT_MAX;
        }
        if (log)
        {
            fprintf(log, "Setting the maximum number of constraint warnings to %d\n", maxwarn);
        }
        if (MASTER(cr))
        {
            fprintf(stderr, "Setting the maximum number of constraint warnings to %d\n", maxwarn);
        }
    }
    warncount_lincs  = 0;
    warncount_settle = 0;
}

Constraints::Impl::~Impl()
{
    if (bSettleErrorHasOccurred != nullptr)
    {
        sfree(bSettleErrorHasOccurred);
    }
    if (threadConstraintsVirial != nullptr)
    {
        sfree(threadConstraintsVirial);
    }
    done_lincs(lincsd);
}

void Constraints::saveEdsamPointer(gmx_edsam* ed)
{
    impl_->ed = ed;
}

ArrayRef<const ListOfLists<int>> Constraints::atom2constraints_moltype() const
{
    return impl_->at2con_mt;
}

ArrayRef<const std::vector<int>> Constraints::atom2settle_moltype() const
{
    return impl_->at2settle_mt;
}

void do_constrain_first(FILE*                     fplog,
                        gmx::Constraints*         constr,
                        const t_inputrec*         ir,
                        int                       numAtoms,
                        int                       numHomeAtoms,
                        ArrayRefWithPadding<RVec> x,
                        ArrayRefWithPadding<RVec> v,
                        const matrix              box,
                        real                      lambda)
{
    int     i, m, start, end;
    int64_t step;
    real    dt = ir->delta_t;
    real    dvdl_dum;

    PaddedVector<RVec> savex(numAtoms);

    start = 0;
    end   = numHomeAtoms;

    if (debug)
    {
        fprintf(debug, "vcm: start=%d, homenr=%d, end=%d\n", start, numHomeAtoms, end);
    }
    /* Do a first constrain to reset particles... */
    step = ir->init_step;
    if (fplog)
    {
        char buf[STEPSTRSIZE];
        fprintf(fplog, "\nConstraining the starting coordinates (step %s)\n", gmx_step_str(step, buf));
    }
    dvdl_dum = 0;

    bool needsLogging  = true;
    bool computeEnergy = false;
    bool computeVirial = false;
    /* constrain the current position */
    constr->apply(needsLogging,
                  computeEnergy,
                  step,
                  0,
                  1.0,
                  x,
                  x,
                  {},
                  box,
                  lambda,
                  &dvdl_dum,
                  {},
                  computeVirial,
                  nullptr,
                  gmx::ConstraintVariable::Positions);
    if (EI_VV(ir->eI))
    {
        /* constrain the inital velocity, and save it */
        /* also may be useful if we need the ekin from the halfstep for velocity verlet */
        constr->apply(needsLogging,
                      computeEnergy,
                      step,
                      0,
                      1.0,
                      x,
                      v,
                      v.unpaddedArrayRef(),
                      box,
                      lambda,
                      &dvdl_dum,
                      {},
                      computeVirial,
                      nullptr,
                      gmx::ConstraintVariable::Velocities);
    }
    /* constrain the inital velocities at t-dt/2 */
    if (EI_STATE_VELOCITY(ir->eI) && ir->eI != IntegrationAlgorithm::VV)
    {
        auto subX = x.paddedArrayRef().subArray(start, end);
        auto subV = v.paddedArrayRef().subArray(start, end);
        for (i = start; (i < end); i++)
        {
            for (m = 0; (m < DIM); m++)
            {
                /* Reverse the velocity */
                subV[i][m] = -subV[i][m];
                /* Store the position at t-dt in buf */
                savex[i][m] = subX[i][m] + dt * subV[i][m];
            }
        }
        /* Shake the positions at t=-dt with the positions at t=0
         * as reference coordinates.
         */
        if (fplog)
        {
            char buf[STEPSTRSIZE];
            fprintf(fplog, "\nConstraining the coordinates at t0-dt (step %s)\n", gmx_step_str(step, buf));
        }
        dvdl_dum = 0;
        constr->apply(needsLogging,
                      computeEnergy,
                      step,
                      -1,
                      1.0,
                      x,
                      savex.arrayRefWithPadding(),
                      {},
                      box,
                      lambda,
                      &dvdl_dum,
                      v,
                      computeVirial,
                      nullptr,
                      gmx::ConstraintVariable::Positions);

        for (i = start; i < end; i++)
        {
            for (m = 0; m < DIM; m++)
            {
                /* Re-reverse the velocities */
                subV[i][m] = -subV[i][m];
            }
        }
    }
}

void constrain_velocities(gmx::Constraints* constr,
                          bool              do_log,
                          bool              do_ene,
                          int64_t           step,
                          t_state*          state,
                          real*             dvdlambda,
                          gmx_bool          computeVirial,
                          tensor            constraintsVirial)
{
    if (constr != nullptr)
    {
        constr->apply(do_log,
                      do_ene,
                      step,
                      1,
                      1.0,
                      state->x.arrayRefWithPadding(),
                      state->v.arrayRefWithPadding(),
                      state->v.arrayRefWithPadding().unpaddedArrayRef(),
                      state->box,
                      state->lambda[FreeEnergyPerturbationCouplingType::Bonded],
                      dvdlambda,
                      ArrayRefWithPadding<RVec>(),
                      computeVirial,
                      constraintsVirial,
                      ConstraintVariable::Velocities);
    }
}

void constrain_coordinates(gmx::Constraints*         constr,
                           bool                      do_log,
                           bool                      do_ene,
                           int64_t                   step,
                           t_state*                  state,
                           ArrayRefWithPadding<RVec> xp,
                           real*                     dvdlambda,
                           gmx_bool                  computeVirial,
                           tensor                    constraintsVirial)
{
    if (constr != nullptr)
    {
        constr->apply(do_log,
                      do_ene,
                      step,
                      1,
                      1.0,
                      state->x.arrayRefWithPadding(),
                      std::move(xp),
                      ArrayRef<RVec>(),
                      state->box,
                      state->lambda[FreeEnergyPerturbationCouplingType::Bonded],
                      dvdlambda,
                      state->v.arrayRefWithPadding(),
                      computeVirial,
                      constraintsVirial,
                      ConstraintVariable::Positions);
    }
}

} // namespace gmx<|MERGE_RESOLUTION|>--- conflicted
+++ resolved
@@ -785,11 +785,7 @@
     wallcycle_stop(wcycle, WallCycleCounter::Constr);
 
     const bool haveVelocities = (!v.empty() || econq == ConstraintVariable::Velocities);
-<<<<<<< HEAD
     if (haveVelocities && !cFREEZE_.empty())
-=======
-    if (haveVelocities && cFREEZE_)
->>>>>>> d09f2a36
     {
         /* Set the velocities of frozen dimensions to zero */
         ArrayRef<RVec> vRef;
