/*
 * This file is part of the GROMACS molecular simulation package.
 *
 * Copyright (c) 1991-2000, University of Groningen, The Netherlands.
 * Copyright (c) 2001-2004, The GROMACS development team.
 * Copyright (c) 2013,2014,2015,2016,2017 by the GROMACS development team.
 * Copyright (c) 2018,2019,2020, by the GROMACS development team, led by
 * Mark Abraham, David van der Spoel, Berk Hess, and Erik Lindahl,
 * and including many others, as listed in the AUTHORS file in the
 * top-level source directory and at http://www.gromacs.org.
 *
 * GROMACS is free software; you can redistribute it and/or
 * modify it under the terms of the GNU Lesser General Public License
 * as published by the Free Software Foundation; either version 2.1
 * of the License, or (at your option) any later version.
 *
 * GROMACS is distributed in the hope that it will be useful,
 * but WITHOUT ANY WARRANTY; without even the implied warranty of
 * MERCHANTABILITY or FITNESS FOR A PARTICULAR PURPOSE.  See the GNU
 * Lesser General Public License for more details.
 *
 * You should have received a copy of the GNU Lesser General Public
 * License along with GROMACS; if not, see
 * http://www.gnu.org/licenses, or write to the Free Software Foundation,
 * Inc., 51 Franklin Street, Fifth Floor, Boston, MA  02110-1301  USA.
 *
 * If you want to redistribute modifications to GROMACS, please
 * consider that scientific software is very special. Version
 * control is crucial - bugs must be traceable. We will be happy to
 * consider code for inclusion in the official distribution, but
 * derived work must not be called official GROMACS. Details are found
 * in the README & COPYING files - if they are missing, get the
 * official version at http://www.gromacs.org.
 *
 * To help us fund GROMACS development, we humbly ask that you cite
 * the research papers on the package. Check out http://www.gromacs.org.
 */
#include "gmxpre.h"

#include "nb_free_energy.h"

#include "config.h"

#include <cmath>

#include <algorithm>

#include "gromacs/gmxlib/nrnb.h"
#include "gromacs/gmxlib/nonbonded/nb_kernel.h"
#include "gromacs/gmxlib/nonbonded/nonbonded.h"
#include "gromacs/math/functions.h"
#include "gromacs/math/vec.h"
#include "gromacs/mdtypes/forceoutput.h"
#include "gromacs/mdtypes/forcerec.h"
#include "gromacs/mdtypes/interaction_const.h"
#include "gromacs/mdtypes/md_enums.h"
#include "gromacs/mdtypes/mdatom.h"
#include "gromacs/simd/simd.h"
#include "gromacs/utility/fatalerror.h"


//! Scalar (non-SIMD) data types.
struct ScalarDataTypes
{
    using RealType                     = real; //!< The data type to use as real.
    using IntType                      = int;  //!< The data type to use as int.
    static constexpr int simdRealWidth = 1;    //!< The width of the RealType.
    static constexpr int simdIntWidth  = 1;    //!< The width of the IntType.
};

#if GMX_SIMD_HAVE_REAL && GMX_SIMD_HAVE_INT32_ARITHMETICS
//! SIMD data types.
struct SimdDataTypes
{
    using RealType                     = gmx::SimdReal;         //!< The data type to use as real.
    using IntType                      = gmx::SimdInt32;        //!< The data type to use as int.
    static constexpr int simdRealWidth = GMX_SIMD_REAL_WIDTH;   //!< The width of the RealType.
    static constexpr int simdIntWidth  = GMX_SIMD_FINT32_WIDTH; //!< The width of the IntType.
};
#endif

//! Computes r^(1/p) and 1/r^(1/p) for the standard p=6
template<class RealType>
static inline void pthRoot(const RealType r, RealType* pthRoot, RealType* invPthRoot)
{
    *invPthRoot = gmx::invsqrt(std::cbrt(r));
    *pthRoot    = 1 / (*invPthRoot);
}

template<class RealType>
static inline RealType calculateRinv6(const RealType rInvV)
{
    RealType rInv6 = rInvV * rInvV;
    return (rInv6 * rInv6 * rInv6);
}

template<class RealType>
static inline RealType calculateVdw6(const RealType c6, const RealType rInv6)
{
    return (c6 * rInv6);
}

template<class RealType>
static inline RealType calculateVdw12(const RealType c12, const RealType rInv6)
{
    return (c12 * rInv6 * rInv6);
}

/* reaction-field electrostatics */
template<class RealType>
static inline RealType reactionFieldScalarForce(const RealType qq,
                                                const RealType rInv,
                                                const RealType r,
                                                const real     krf,
                                                const real     two)
{
    return (qq * (rInv - two * krf * r * r));
}
template<class RealType>
static inline RealType reactionFieldPotential(const RealType qq,
                                              const RealType rInv,
                                              const RealType r,
                                              const real     krf,
                                              const real     potentialShift)
{
    return (qq * (rInv + krf * r * r - potentialShift));
}

/* Ewald electrostatics */
template<class RealType>
static inline RealType ewaldScalarForce(const RealType coulomb, const RealType rInv)
{
    return (coulomb * rInv);
}
template<class RealType>
static inline RealType ewaldPotential(const RealType coulomb, const RealType rInv, const real potentialShift)
{
    return (coulomb * (rInv - potentialShift));
}

/* cutoff LJ */
template<class RealType>
static inline RealType lennardJonesScalarForce(const RealType v6, const RealType v12)
{
    return (v12 - v6);
}
template<class RealType>
static inline RealType lennardJonesPotential(const RealType v6,
                                             const RealType v12,
                                             const RealType c6,
                                             const RealType c12,
                                             const real     repulsionShift,
                                             const real     dispersionShift,
                                             const real     oneSixth,
                                             const real     oneTwelfth)
{
    return ((v12 + c12 * repulsionShift) * oneTwelfth - (v6 + c6 * dispersionShift) * oneSixth);
}

/* Ewald LJ */
static inline real ewaldLennardJonesGridSubtract(const real c6grid, const real potentialShift, const real oneSixth)
{
    return (c6grid * potentialShift * oneSixth);
}

/* LJ Potential switch */
template<class RealType>
static inline RealType potSwitchScalarForceMod(const RealType fScalarInp,
                                               const RealType potential,
                                               const RealType sw,
                                               const RealType r,
                                               const RealType rVdw,
                                               const RealType dsw,
                                               const real     zero)
{
    if (r < rVdw)
    {
        real fScalar = fScalarInp * sw - r * potential * dsw;
        return (fScalar);
    }
    return (zero);
}
template<class RealType>
static inline RealType potSwitchPotentialMod(const RealType potentialInp,
                                             const RealType sw,
                                             const RealType r,
                                             const RealType rVdw,
                                             const real     zero)
{
    if (r < rVdw)
    {
        real potential = potentialInp * sw;
        return (potential);
    }
    return (zero);
}


//! Templated free-energy non-bonded kernel
template<typename DataTypes, bool useSoftCore, bool scLambdasOrAlphasDiffer, bool vdwInteractionTypeIsEwald, bool elecInteractionTypeIsEwald, bool vdwModifierIsPotSwitch>
static void nb_free_energy_kernel(const t_nblist* gmx_restrict nlist,
                                  rvec* gmx_restrict         xx,
                                  gmx::ForceWithShiftForces* forceWithShiftForces,
                                  const t_forcerec* gmx_restrict fr,
                                  const t_mdatoms* gmx_restrict mdatoms,
                                  nb_kernel_data_t* gmx_restrict kernel_data,
                                  t_nrnb* gmx_restrict nrnb)
{
#define STATE_A 0
#define STATE_B 1
#define NSTATES 2

    using RealType = typename DataTypes::RealType;
    using IntType  = typename DataTypes::IntType;

    /* FIXME: How should these be handled with SIMD? */
    constexpr real oneTwelfth = 1.0 / 12.0;
    constexpr real oneSixth   = 1.0 / 6.0;
    constexpr real zero       = 0.0;
    constexpr real half       = 0.5;
    constexpr real one        = 1.0;
    constexpr real two        = 2.0;
    constexpr real six        = 6.0;

    /* Extract pointer to non-bonded interaction constants */
    const interaction_const_t* ic = fr->ic;

    // Extract pair list data
    const int  nri    = nlist->nri;
    const int* iinr   = nlist->iinr;
    const int* jindex = nlist->jindex;
    const int* jjnr   = nlist->jjnr;
    const int* shift  = nlist->shift;
    const int* gid    = nlist->gid;

    const real* shiftvec      = fr->shift_vec[0];
    const real* chargeA       = mdatoms->chargeA;
    const real* chargeB       = mdatoms->chargeB;
    real*       Vc            = kernel_data->energygrp_elec;
    const int*  typeA         = mdatoms->typeA;
    const int*  typeB         = mdatoms->typeB;
    const int   ntype         = fr->ntype;
    const real* nbfp          = fr->nbfp.data();
    const real* nbfp_grid     = fr->ljpme_c6grid;
    real*       Vv            = kernel_data->energygrp_vdw;
    const real  lambda_coul   = kernel_data->lambda[efptCOUL];
    const real  lambda_vdw    = kernel_data->lambda[efptVDW];
    real*       dvdl          = kernel_data->dvdl;
    const auto& scParams      = *ic->softCoreParameters;
    const real  alpha_coul    = scParams.alphaCoulomb;
    const real  alpha_vdw     = scParams.alphaVdw;
    const real  lam_power     = scParams.lambdaPower;
    const real  sigma6_def    = scParams.sigma6WithInvalidSigma;
    const real  sigma6_min    = scParams.sigma6Minimum;
    const bool  doForces      = ((kernel_data->flags & GMX_NONBONDED_DO_FORCE) != 0);
    const bool  doShiftForces = ((kernel_data->flags & GMX_NONBONDED_DO_SHIFTFORCE) != 0);
    const bool  doPotential   = ((kernel_data->flags & GMX_NONBONDED_DO_POTENTIAL) != 0);

    // Extract data from interaction_const_t
    const real facel           = ic->epsfac;
    const real rCoulomb        = ic->rcoulomb;
    const real krf             = ic->k_rf;
    const real crf             = ic->c_rf;
    const real shLjEwald       = ic->sh_lj_ewald;
    const real rVdw            = ic->rvdw;
    const real dispersionShift = ic->dispersion_shift.cpot;
    const real repulsionShift  = ic->repulsion_shift.cpot;

    // Note that the nbnxm kernels do not support Coulomb potential switching at all
    GMX_ASSERT(ic->coulomb_modifier != eintmodPOTSWITCH,
               "Potential switching is not supported for Coulomb with FEP");

    real vdw_swV3, vdw_swV4, vdw_swV5, vdw_swF2, vdw_swF3, vdw_swF4;
    if (vdwModifierIsPotSwitch)
    {
        const real d = ic->rvdw - ic->rvdw_switch;
        vdw_swV3     = -10.0 / (d * d * d);
        vdw_swV4     = 15.0 / (d * d * d * d);
        vdw_swV5     = -6.0 / (d * d * d * d * d);
        vdw_swF2     = -30.0 / (d * d * d);
        vdw_swF3     = 60.0 / (d * d * d * d);
        vdw_swF4     = -30.0 / (d * d * d * d * d);
    }
    else
    {
        /* Avoid warnings from stupid compilers (looking at you, Clang!) */
        vdw_swV3 = vdw_swV4 = vdw_swV5 = vdw_swF2 = vdw_swF3 = vdw_swF4 = 0.0;
    }

    int icoul;
    if (ic->eeltype == eelCUT || EEL_RF(ic->eeltype))
    {
        icoul = GMX_NBKERNEL_ELEC_REACTIONFIELD;
    }
    else
    {
        icoul = GMX_NBKERNEL_ELEC_NONE;
    }

    real rcutoff_max2 = std::max(ic->rcoulomb, ic->rvdw);
    rcutoff_max2      = rcutoff_max2 * rcutoff_max2;

    const real* tab_ewald_F_lj           = nullptr;
    const real* tab_ewald_V_lj           = nullptr;
    const real* ewtab                    = nullptr;
    real        coulombTableScale        = 0;
    real        coulombTableScaleInvHalf = 0;
    real        vdwTableScale            = 0;
    real        vdwTableScaleInvHalf     = 0;
    real        sh_ewald                 = 0;
    if (elecInteractionTypeIsEwald || vdwInteractionTypeIsEwald)
    {
        sh_ewald = ic->sh_ewald;
    }
    if (elecInteractionTypeIsEwald)
    {
        const auto& coulombTables = *ic->coulombEwaldTables;
        ewtab                     = coulombTables.tableFDV0.data();
        coulombTableScale         = coulombTables.scale;
        coulombTableScaleInvHalf  = half / coulombTableScale;
    }
    if (vdwInteractionTypeIsEwald)
    {
        const auto& vdwTables = *ic->vdwEwaldTables;
        tab_ewald_F_lj        = vdwTables.tableF.data();
        tab_ewald_V_lj        = vdwTables.tableV.data();
        vdwTableScale         = vdwTables.scale;
        vdwTableScaleInvHalf  = half / vdwTableScale;
    }

    /* For Ewald/PME interactions we cannot easily apply the soft-core component to
     * reciprocal space. When we use non-switched Ewald interactions, we
     * assume the soft-coring does not significantly affect the grid contribution
     * and apply the soft-core only to the full 1/r (- shift) pair contribution.
     *
     * However, we cannot use this approach for switch-modified since we would then
     * effectively end up evaluating a significantly different interaction here compared to the
     * normal (non-free-energy) kernels, either by applying a cutoff at a different
     * position than what the user requested, or by switching different
     * things (1/r rather than short-range Ewald). For these settings, we just
     * use the traditional short-range Ewald interaction in that case.
     */
    GMX_RELEASE_ASSERT(!(vdwInteractionTypeIsEwald && vdwModifierIsPotSwitch),
                       "Can not apply soft-core to switched Ewald potentials");

    real dvdlCoul = 0;
    real dvdlVdw  = 0;

    /* Lambda factor for state A, 1-lambda*/
    real LFC[NSTATES], LFV[NSTATES];
    LFC[STATE_A] = one - lambda_coul;
    LFV[STATE_A] = one - lambda_vdw;

    /* Lambda factor for state B, lambda*/
    LFC[STATE_B] = lambda_coul;
    LFV[STATE_B] = lambda_vdw;

    /*derivative of the lambda factor for state A and B */
    real DLF[NSTATES];
    DLF[STATE_A] = -1;
    DLF[STATE_B] = 1;

    real           lFacCoul[NSTATES], dlFacCoul[NSTATES], lFacVdw[NSTATES], dlFacVdw[NSTATES];
    constexpr real sc_r_power = 6.0_real;
    for (int i = 0; i < NSTATES; i++)
    {
        lFacCoul[i]  = (lam_power == 2 ? (1 - LFC[i]) * (1 - LFC[i]) : (1 - LFC[i]));
        dlFacCoul[i] = DLF[i] * lam_power / sc_r_power * (lam_power == 2 ? (1 - LFC[i]) : 1);
        lFacVdw[i]   = (lam_power == 2 ? (1 - LFV[i]) * (1 - LFV[i]) : (1 - LFV[i]));
        dlFacVdw[i]  = DLF[i] * lam_power / sc_r_power * (lam_power == 2 ? (1 - LFV[i]) : 1);
    }

    // TODO: We should get rid of using pointers to real
    const real* x             = xx[0];
    real* gmx_restrict f      = &(forceWithShiftForces->force()[0][0]);
    real* gmx_restrict fshift = &(forceWithShiftForces->shiftForces()[0][0]);

    const real rlistSquared = gmx::square(fr->rlist);

    int numExcludedPairsBeyondRlist = 0;

    for (int n = 0; n < nri; n++)
    {
        int npair_within_cutoff = 0;

        const int  is3   = 3 * shift[n];
        const real shX   = shiftvec[is3];
        const real shY   = shiftvec[is3 + 1];
        const real shZ   = shiftvec[is3 + 2];
        const int  nj0   = jindex[n];
        const int  nj1   = jindex[n + 1];
        const int  ii    = iinr[n];
        const int  ii3   = 3 * ii;
        const real ix    = shX + x[ii3 + 0];
        const real iy    = shY + x[ii3 + 1];
        const real iz    = shZ + x[ii3 + 2];
        const real iqA   = facel * chargeA[ii];
        const real iqB   = facel * chargeB[ii];
        const int  ntiA  = 2 * ntype * typeA[ii];
        const int  ntiB  = 2 * ntype * typeB[ii];
        real       vCTot = 0;
        real       vVTot = 0;
        real       fIX   = 0;
        real       fIY   = 0;
        real       fIZ   = 0;

        for (int k = nj0; k < nj1; k++)
        {
            int            tj[NSTATES];
            const int      jnr = jjnr[k];
            const int      j3  = 3 * jnr;
            RealType       c6[NSTATES], c12[NSTATES], qq[NSTATES], vCoul[NSTATES], vVdw[NSTATES];
            RealType       r, rInv, rp, rpm2;
            RealType       alphaVdwEff, alphaCoulEff, sigma6[NSTATES];
            const RealType dX  = ix - x[j3];
            const RealType dY  = iy - x[j3 + 1];
            const RealType dZ  = iz - x[j3 + 2];
            const RealType rSq = dX * dX + dY * dY + dZ * dZ;
            RealType       fScalC[NSTATES], fScalV[NSTATES];
            /* Check if this pair on the exlusions list.*/
            const bool bPairIncluded = nlist->excl_fep == nullptr || nlist->excl_fep[k];

            if (rSq >= rcutoff_max2 && bPairIncluded)
            {
                /* We save significant time by skipping all code below.
                 * Note that with soft-core interactions, the actual cut-off
                 * check might be different. But since the soft-core distance
                 * is always larger than r, checking on r here is safe.
                 * Exclusions outside the cutoff can not be skipped as
                 * when using Ewald: the reciprocal-space
                 * Ewald component still needs to be subtracted.
                 */

                continue;
            }
            npair_within_cutoff++;

<<<<<<< HEAD
            if (rSq > 0)
=======
            if (rsq > rlistSquared)
            {
                numExcludedPairsBeyondRlist++;
            }

            if (rsq > 0)
>>>>>>> c1a0727c
            {
                /* Note that unlike in the nbnxn kernels, we do not need
                 * to clamp the value of rSq before taking the invsqrt
                 * to avoid NaN in the LJ calculation, since here we do
                 * not calculate LJ interactions when C6 and C12 are zero.
                 */

                rInv = gmx::invsqrt(rSq);
                r    = rSq * rInv;
            }
            else
            {
                /* The force at r=0 is zero, because of symmetry.
                 * But note that the potential is in general non-zero,
                 * since the soft-cored r will be non-zero.
                 */
                rInv = 0;
                r    = 0;
            }

            if (useSoftCore)
            {
                rpm2 = rSq * rSq;  /* r4 */
                rp   = rpm2 * rSq; /* r6 */
            }
            else
            {
                /* The soft-core power p will not affect the results
                 * with not using soft-core, so we use power of 0 which gives
                 * the simplest math and cheapest code.
                 */
                rpm2 = rInv * rInv;
                rp   = 1;
            }

            RealType fScal = 0;

            qq[STATE_A] = iqA * chargeA[jnr];
            qq[STATE_B] = iqB * chargeB[jnr];

            tj[STATE_A] = ntiA + 2 * typeA[jnr];
            tj[STATE_B] = ntiB + 2 * typeB[jnr];

            if (bPairIncluded)
            {
                c6[STATE_A] = nbfp[tj[STATE_A]];
                c6[STATE_B] = nbfp[tj[STATE_B]];

                for (int i = 0; i < NSTATES; i++)
                {
                    c12[i] = nbfp[tj[i] + 1];
                    if (useSoftCore)
                    {
                        if ((c6[i] > 0) && (c12[i] > 0))
                        {
                            /* c12 is stored scaled with 12.0 and c6 is scaled with 6.0 - correct for this */
                            sigma6[i] = half * c12[i] / c6[i];
                            if (sigma6[i] < sigma6_min) /* for disappearing coul and vdw with soft core at the same time */
                            {
                                sigma6[i] = sigma6_min;
                            }
                        }
                        else
                        {
                            sigma6[i] = sigma6_def;
                        }
                    }
                }

                if (useSoftCore)
                {
                    /* only use softcore if one of the states has a zero endstate - softcore is for avoiding infinities!*/
                    if ((c12[STATE_A] > 0) && (c12[STATE_B] > 0))
                    {
                        alphaVdwEff  = 0;
                        alphaCoulEff = 0;
                    }
                    else
                    {
                        alphaVdwEff  = alpha_vdw;
                        alphaCoulEff = alpha_coul;
                    }
                }

                for (int i = 0; i < NSTATES; i++)
                {
                    fScalC[i] = 0;
                    fScalV[i] = 0;
                    vCoul[i]  = 0;
                    vVdw[i]   = 0;

                    RealType rInvC, rInvV, rC, rV, rPInvC, rPInvV;

                    /* Only spend time on A or B state if it is non-zero */
                    if ((qq[i] != 0) || (c6[i] != 0) || (c12[i] != 0))
                    {
                        /* this section has to be inside the loop because of the dependence on sigma6 */
                        if (useSoftCore)
                        {
                            rPInvC = one / (alphaCoulEff * lFacCoul[i] * sigma6[i] + rp);
                            pthRoot(rPInvC, &rInvC, &rC);
                            if (scLambdasOrAlphasDiffer)
                            {
                                rPInvV = one / (alphaVdwEff * lFacVdw[i] * sigma6[i] + rp);
                                pthRoot(rPInvV, &rInvV, &rV);
                            }
                            else
                            {
                                /* We can avoid one expensive pow and one / operation */
                                rPInvV = rPInvC;
                                rInvV  = rInvC;
                                rV     = rC;
                            }
                        }
                        else
                        {
                            rPInvC = 1;
                            rInvC  = rInv;
                            rC     = r;

                            rPInvV = 1;
                            rInvV  = rInv;
                            rV     = r;
                        }

                        /* Only process the coulomb interactions if we have charges,
                         * and if we either include all entries in the list (no cutoff
                         * used in the kernel), or if we are within the cutoff.
                         */
                        bool computeElecInteraction = (elecInteractionTypeIsEwald && r < rCoulomb)
                                                      || (!elecInteractionTypeIsEwald && rC < rCoulomb);

                        if ((qq[i] != 0) && computeElecInteraction)
                        {
                            if (elecInteractionTypeIsEwald)
                            {
                                vCoul[i]  = ewaldPotential(qq[i], rInvC, sh_ewald);
                                fScalC[i] = ewaldScalarForce(qq[i], rInvC);
                            }
                            else
                            {
                                vCoul[i]  = reactionFieldPotential(qq[i], rInvC, rC, krf, crf);
                                fScalC[i] = reactionFieldScalarForce(qq[i], rInvC, rC, krf, two);
                            }
                        }

                        /* Only process the VDW interactions if we have
                         * some non-zero parameters, and if we either
                         * include all entries in the list (no cutoff used
                         * in the kernel), or if we are within the cutoff.
                         */
                        bool computeVdwInteraction = (vdwInteractionTypeIsEwald && r < rVdw)
                                                     || (!vdwInteractionTypeIsEwald && rV < rVdw);
                        if ((c6[i] != 0 || c12[i] != 0) && computeVdwInteraction)
                        {
                            RealType rInv6;
                            if (useSoftCore)
                            {
                                rInv6 = rPInvV;
                            }
                            else
                            {
                                rInv6 = calculateRinv6(rInvV);
                            }
                            RealType vVdw6  = calculateVdw6(c6[i], rInv6);
                            RealType vVdw12 = calculateVdw12(c12[i], rInv6);

                            vVdw[i] = lennardJonesPotential(
                                    vVdw6, vVdw12, c6[i], c12[i], repulsionShift, dispersionShift, oneSixth, oneTwelfth);
                            fScalV[i] = lennardJonesScalarForce(vVdw6, vVdw12);

                            if (vdwInteractionTypeIsEwald)
                            {
                                /* Subtract the grid potential at the cut-off */
                                vVdw[i] += ewaldLennardJonesGridSubtract(
                                        nbfp_grid[tj[i]], shLjEwald, oneSixth);
                            }

                            if (vdwModifierIsPotSwitch)
                            {
                                RealType d        = rV - ic->rvdw_switch;
                                d                 = (d > zero) ? d : zero;
                                const RealType d2 = d * d;
                                const RealType sw =
                                        one + d2 * d * (vdw_swV3 + d * (vdw_swV4 + d * vdw_swV5));
                                const RealType dsw = d2 * (vdw_swF2 + d * (vdw_swF3 + d * vdw_swF4));

                                fScalV[i] = potSwitchScalarForceMod(
                                        fScalV[i], vVdw[i], sw, rV, rVdw, dsw, zero);
                                vVdw[i] = potSwitchPotentialMod(vVdw[i], sw, rV, rVdw, zero);
                            }
                        }

                        /* fScalC (and fScalV) now contain: dV/drC * rC
                         * Now we multiply by rC^-p, so it will be: dV/drC * rC^1-p
                         * Further down we first multiply by r^p-2 and then by
                         * the vector r, which in total gives: dV/drC * (r/rC)^1-p
                         */
                        fScalC[i] *= rPInvC;
                        fScalV[i] *= rPInvV;
                    }
                } // end for (int i = 0; i < NSTATES; i++)

                /* Assemble A and B states */
                for (int i = 0; i < NSTATES; i++)
                {
                    vCTot += LFC[i] * vCoul[i];
                    vVTot += LFV[i] * vVdw[i];

                    fScal += LFC[i] * fScalC[i] * rpm2;
                    fScal += LFV[i] * fScalV[i] * rpm2;

                    if (useSoftCore)
                    {
                        dvdlCoul += vCoul[i] * DLF[i]
                                    + LFC[i] * alphaCoulEff * dlFacCoul[i] * fScalC[i] * sigma6[i];
                        dvdlVdw += vVdw[i] * DLF[i]
                                   + LFV[i] * alphaVdwEff * dlFacVdw[i] * fScalV[i] * sigma6[i];
                    }
                    else
                    {
                        dvdlCoul += vCoul[i] * DLF[i];
                        dvdlVdw += vVdw[i] * DLF[i];
                    }
                }
            } // end if (bPairIncluded)
            else if (icoul == GMX_NBKERNEL_ELEC_REACTIONFIELD)
            {
                /* For excluded pairs, which are only in this pair list when
                 * using the Verlet scheme, we don't use soft-core.
                 * As there is no singularity, there is no need for soft-core.
                 */
                const real FF = -two * krf;
                RealType   VV = krf * rSq - crf;

                if (ii == jnr)
                {
                    VV *= half;
                }

                for (int i = 0; i < NSTATES; i++)
                {
                    vCTot += LFC[i] * qq[i] * VV;
                    fScal += LFC[i] * qq[i] * FF;
                    dvdlCoul += DLF[i] * qq[i] * VV;
                }
            }

            if (elecInteractionTypeIsEwald && (r < rCoulomb || !bPairIncluded))
            {
                /* See comment in the preamble. When using Ewald interactions
                 * (unless we use a switch modifier) we subtract the reciprocal-space
                 * Ewald component here which made it possible to apply the free
                 * energy interaction to 1/r (vanilla coulomb short-range part)
                 * above. This gets us closer to the ideal case of applying
                 * the softcore to the entire electrostatic interaction,
                 * including the reciprocal-space component.
                 */
                real v_lr, f_lr;

                const RealType ewrt   = r * coulombTableScale;
                IntType        ewitab = static_cast<IntType>(ewrt);
                const RealType eweps  = ewrt - ewitab;
                ewitab                = 4 * ewitab;
                f_lr                  = ewtab[ewitab] + eweps * ewtab[ewitab + 1];
                v_lr = (ewtab[ewitab + 2] - coulombTableScaleInvHalf * eweps * (ewtab[ewitab] + f_lr));
                f_lr *= rInv;

                /* Note that any possible Ewald shift has already been applied in
                 * the normal interaction part above.
                 */

                if (ii == jnr)
                {
                    /* If we get here, the i particle (ii) has itself (jnr)
                     * in its neighborlist. This can only happen with the Verlet
                     * scheme, and corresponds to a self-interaction that will
                     * occur twice. Scale it down by 50% to only include it once.
                     */
                    v_lr *= half;
                }

                for (int i = 0; i < NSTATES; i++)
                {
                    vCTot -= LFC[i] * qq[i] * v_lr;
                    fScal -= LFC[i] * qq[i] * f_lr;
                    dvdlCoul -= (DLF[i] * qq[i]) * v_lr;
                }
            }

<<<<<<< HEAD
            if (vdwInteractionTypeIsEwald && r < rVdw)
=======
            if (vdwInteractionTypeIsEwald && (r < rvdw || !bPairIncluded))
>>>>>>> c1a0727c
            {
                /* See comment in the preamble. When using LJ-Ewald interactions
                 * (unless we use a switch modifier) we subtract the reciprocal-space
                 * Ewald component here which made it possible to apply the free
                 * energy interaction to r^-6 (vanilla LJ6 short-range part)
                 * above. This gets us closer to the ideal case of applying
                 * the softcore to the entire VdW interaction,
                 * including the reciprocal-space component.
                 */
                /* We could also use the analytical form here
                 * iso a table, but that can cause issues for
                 * r close to 0 for non-interacting pairs.
                 */

                const RealType rs   = rSq * rInv * vdwTableScale;
                const IntType  ri   = static_cast<IntType>(rs);
                const RealType frac = rs - ri;
                const RealType f_lr = (1 - frac) * tab_ewald_F_lj[ri] + frac * tab_ewald_F_lj[ri + 1];
                /* TODO: Currently the Ewald LJ table does not contain
                 * the factor 1/6, we should add this.
                 */
                const RealType FF = f_lr * rInv / six;
                RealType       VV =
                        (tab_ewald_V_lj[ri] - vdwTableScaleInvHalf * frac * (tab_ewald_F_lj[ri] + f_lr))
                        / six;

                if (ii == jnr)
                {
                    /* If we get here, the i particle (ii) has itself (jnr)
                     * in its neighborlist. This can only happen with the Verlet
                     * scheme, and corresponds to a self-interaction that will
                     * occur twice. Scale it down by 50% to only include it once.
                     */
                    VV *= half;
                }

                for (int i = 0; i < NSTATES; i++)
                {
                    const real c6grid = nbfp_grid[tj[i]];
                    vVTot += LFV[i] * c6grid * VV;
                    fScal += LFV[i] * c6grid * FF;
                    dvdlVdw += (DLF[i] * c6grid) * VV;
                }
            }

            if (doForces)
            {
                const real tX = fScal * dX;
                const real tY = fScal * dY;
                const real tZ = fScal * dZ;
                fIX           = fIX + tX;
                fIY           = fIY + tY;
                fIZ           = fIZ + tZ;
                /* OpenMP atomics are expensive, but this kernels is also
                 * expensive, so we can take this hit, instead of using
                 * thread-local output buffers and extra reduction.
                 *
                 * All the OpenMP regions in this file are trivial and should
                 * not throw, so no need for try/catch.
                 */
#pragma omp atomic
                f[j3] -= tX;
#pragma omp atomic
                f[j3 + 1] -= tY;
#pragma omp atomic
                f[j3 + 2] -= tZ;
            }
        } // end for (int k = nj0; k < nj1; k++)

        /* The atomics below are expensive with many OpenMP threads.
         * Here unperturbed i-particles will usually only have a few
         * (perturbed) j-particles in the list. Thus with a buffered list
         * we can skip a significant number of i-reductions with a check.
         */
        if (npair_within_cutoff > 0)
        {
            if (doForces)
            {
#pragma omp atomic
                f[ii3] += fIX;
#pragma omp atomic
                f[ii3 + 1] += fIY;
#pragma omp atomic
                f[ii3 + 2] += fIZ;
            }
            if (doShiftForces)
            {
#pragma omp atomic
                fshift[is3] += fIX;
#pragma omp atomic
                fshift[is3 + 1] += fIY;
#pragma omp atomic
                fshift[is3 + 2] += fIZ;
            }
            if (doPotential)
            {
                int ggid = gid[n];
#pragma omp atomic
                Vc[ggid] += vCTot;
#pragma omp atomic
                Vv[ggid] += vVTot;
            }
        }
    } // end for (int n = 0; n < nri; n++)

#pragma omp atomic
    dvdl[efptCOUL] += dvdlCoul;
#pragma omp atomic
    dvdl[efptVDW] += dvdlVdw;

    /* Estimate flops, average for free energy stuff:
     * 12  flops per outer iteration
     * 150 flops per inner iteration
     */
#pragma omp atomic
    inc_nrnb(nrnb, eNR_NBKERNEL_FREE_ENERGY, nlist->nri * 12 + nlist->jindex[nri] * 150);

    if (numExcludedPairsBeyondRlist > 0)
    {
        gmx_fatal(FARGS,
                  "There are %d perturbed non-bonded pair interactions beyond the pair-list cutoff "
                  "of %g nm, which is not supported. This can happen because the system is "
                  "unstable or because intra-molecular interactions at long distances are "
                  "excluded. If the "
                  "latter is the case, you can try to increase nstlist or rlist to avoid this."
                  "The error is likely triggered by the use of couple-intramol=no "
                  "and the maximal distance in the decoupled molecule exceeding rlist.",
                  numExcludedPairsBeyondRlist, fr->rlist);
    }
}

typedef void (*KernelFunction)(const t_nblist* gmx_restrict nlist,
                               rvec* gmx_restrict         xx,
                               gmx::ForceWithShiftForces* forceWithShiftForces,
                               const t_forcerec* gmx_restrict fr,
                               const t_mdatoms* gmx_restrict mdatoms,
                               nb_kernel_data_t* gmx_restrict kernel_data,
                               t_nrnb* gmx_restrict nrnb);

template<bool useSoftCore, bool scLambdasOrAlphasDiffer, bool vdwInteractionTypeIsEwald, bool elecInteractionTypeIsEwald, bool vdwModifierIsPotSwitch>
static KernelFunction dispatchKernelOnUseSimd(const bool useSimd)
{
    if (useSimd)
    {
#if GMX_SIMD_HAVE_REAL && GMX_SIMD_HAVE_INT32_ARITHMETICS && GMX_USE_SIMD_KERNELS
        /* FIXME: Here SimdDataTypes should be used to enable SIMD. So far, the code in nb_free_energy_kernel is not adapted to SIMD */
        return (nb_free_energy_kernel<ScalarDataTypes, useSoftCore, scLambdasOrAlphasDiffer, vdwInteractionTypeIsEwald, elecInteractionTypeIsEwald, vdwModifierIsPotSwitch>);
#else
        return (nb_free_energy_kernel<ScalarDataTypes, useSoftCore, scLambdasOrAlphasDiffer, vdwInteractionTypeIsEwald, elecInteractionTypeIsEwald, vdwModifierIsPotSwitch>);
#endif
    }
    else
    {
        return (nb_free_energy_kernel<ScalarDataTypes, useSoftCore, scLambdasOrAlphasDiffer, vdwInteractionTypeIsEwald, elecInteractionTypeIsEwald, vdwModifierIsPotSwitch>);
    }
}

template<bool useSoftCore, bool scLambdasOrAlphasDiffer, bool vdwInteractionTypeIsEwald, bool elecInteractionTypeIsEwald>
static KernelFunction dispatchKernelOnVdwModifier(const bool vdwModifierIsPotSwitch, const bool useSimd)
{
    if (vdwModifierIsPotSwitch)
    {
        return (dispatchKernelOnUseSimd<useSoftCore, scLambdasOrAlphasDiffer, vdwInteractionTypeIsEwald, elecInteractionTypeIsEwald, true>(
                useSimd));
    }
    else
    {
        return (dispatchKernelOnUseSimd<useSoftCore, scLambdasOrAlphasDiffer, vdwInteractionTypeIsEwald, elecInteractionTypeIsEwald, false>(
                useSimd));
    }
}

template<bool useSoftCore, bool scLambdasOrAlphasDiffer, bool vdwInteractionTypeIsEwald>
static KernelFunction dispatchKernelOnElecInteractionType(const bool elecInteractionTypeIsEwald,
                                                          const bool vdwModifierIsPotSwitch,
                                                          const bool useSimd)
{
    if (elecInteractionTypeIsEwald)
    {
        return (dispatchKernelOnVdwModifier<useSoftCore, scLambdasOrAlphasDiffer, vdwInteractionTypeIsEwald, true>(
                vdwModifierIsPotSwitch, useSimd));
    }
    else
    {
        return (dispatchKernelOnVdwModifier<useSoftCore, scLambdasOrAlphasDiffer, vdwInteractionTypeIsEwald, false>(
                vdwModifierIsPotSwitch, useSimd));
    }
}

template<bool useSoftCore, bool scLambdasOrAlphasDiffer>
static KernelFunction dispatchKernelOnVdwInteractionType(const bool vdwInteractionTypeIsEwald,
                                                         const bool elecInteractionTypeIsEwald,
                                                         const bool vdwModifierIsPotSwitch,
                                                         const bool useSimd)
{
    if (vdwInteractionTypeIsEwald)
    {
        return (dispatchKernelOnElecInteractionType<useSoftCore, scLambdasOrAlphasDiffer, true>(
                elecInteractionTypeIsEwald, vdwModifierIsPotSwitch, useSimd));
    }
    else
    {
        return (dispatchKernelOnElecInteractionType<useSoftCore, scLambdasOrAlphasDiffer, false>(
                elecInteractionTypeIsEwald, vdwModifierIsPotSwitch, useSimd));
    }
}

template<bool useSoftCore>
static KernelFunction dispatchKernelOnScLambdasOrAlphasDifference(const bool scLambdasOrAlphasDiffer,
                                                                  const bool vdwInteractionTypeIsEwald,
                                                                  const bool elecInteractionTypeIsEwald,
                                                                  const bool vdwModifierIsPotSwitch,
                                                                  const bool useSimd)
{
    if (scLambdasOrAlphasDiffer)
    {
        return (dispatchKernelOnVdwInteractionType<useSoftCore, true>(
                vdwInteractionTypeIsEwald, elecInteractionTypeIsEwald, vdwModifierIsPotSwitch, useSimd));
    }
    else
    {
        return (dispatchKernelOnVdwInteractionType<useSoftCore, false>(
                vdwInteractionTypeIsEwald, elecInteractionTypeIsEwald, vdwModifierIsPotSwitch, useSimd));
    }
}

static KernelFunction dispatchKernel(const bool                 scLambdasOrAlphasDiffer,
                                     const bool                 vdwInteractionTypeIsEwald,
                                     const bool                 elecInteractionTypeIsEwald,
                                     const bool                 vdwModifierIsPotSwitch,
                                     const bool                 useSimd,
                                     const interaction_const_t& ic)
{
    if (ic.softCoreParameters->alphaCoulomb == 0 && ic.softCoreParameters->alphaVdw == 0)
    {
        return (dispatchKernelOnScLambdasOrAlphasDifference<false>(scLambdasOrAlphasDiffer,
                                                                   vdwInteractionTypeIsEwald,
                                                                   elecInteractionTypeIsEwald,
                                                                   vdwModifierIsPotSwitch,
                                                                   useSimd));
    }
    else
    {
        return (dispatchKernelOnScLambdasOrAlphasDifference<true>(scLambdasOrAlphasDiffer,
                                                                  vdwInteractionTypeIsEwald,
                                                                  elecInteractionTypeIsEwald,
                                                                  vdwModifierIsPotSwitch,
                                                                  useSimd));
    }
}


void gmx_nb_free_energy_kernel(const t_nblist*            nlist,
                               rvec*                      xx,
                               gmx::ForceWithShiftForces* ff,
                               const t_forcerec*          fr,
                               const t_mdatoms*           mdatoms,
                               nb_kernel_data_t*          kernel_data,
                               t_nrnb*                    nrnb)
{
    const interaction_const_t& ic = *fr->ic;
    GMX_ASSERT(EEL_PME_EWALD(ic.eeltype) || ic.eeltype == eelCUT || EEL_RF(ic.eeltype),
               "Unsupported eeltype with free energy");
    GMX_ASSERT(ic.softCoreParameters, "We need soft-core parameters");

    const auto& scParams                   = *ic.softCoreParameters;
    const bool  vdwInteractionTypeIsEwald  = (EVDW_PME(ic.vdwtype));
    const bool  elecInteractionTypeIsEwald = (EEL_PME_EWALD(ic.eeltype));
    const bool  vdwModifierIsPotSwitch     = (ic.vdw_modifier == eintmodPOTSWITCH);
    bool        scLambdasOrAlphasDiffer    = true;
    const bool  useSimd                    = fr->use_simd_kernels;

    if (scParams.alphaCoulomb == 0 && scParams.alphaVdw == 0)
    {
        scLambdasOrAlphasDiffer = false;
    }
    else
    {
        if (kernel_data->lambda[efptCOUL] == kernel_data->lambda[efptVDW]
            && scParams.alphaCoulomb == scParams.alphaVdw)
        {
            scLambdasOrAlphasDiffer = false;
        }
    }

    KernelFunction kernelFunc;
    kernelFunc = dispatchKernel(scLambdasOrAlphasDiffer,
                                vdwInteractionTypeIsEwald,
                                elecInteractionTypeIsEwald,
                                vdwModifierIsPotSwitch,
                                useSimd,
                                ic);
    kernelFunc(nlist, xx, ff, fr, mdatoms, kernel_data, nrnb);
}<|MERGE_RESOLUTION|>--- conflicted
+++ resolved
@@ -435,16 +435,12 @@
             }
             npair_within_cutoff++;
 
-<<<<<<< HEAD
+            if (rSq > rlistSquared)
+            {
+                numExcludedPairsBeyondRlist++;
+            }
+
             if (rSq > 0)
-=======
-            if (rsq > rlistSquared)
-            {
-                numExcludedPairsBeyondRlist++;
-            }
-
-            if (rsq > 0)
->>>>>>> c1a0727c
             {
                 /* Note that unlike in the nbnxn kernels, we do not need
                  * to clamp the value of rSq before taking the invsqrt
@@ -735,11 +731,7 @@
                 }
             }
 
-<<<<<<< HEAD
-            if (vdwInteractionTypeIsEwald && r < rVdw)
-=======
-            if (vdwInteractionTypeIsEwald && (r < rvdw || !bPairIncluded))
->>>>>>> c1a0727c
+            if (vdwInteractionTypeIsEwald && (r < rVdw || !bPairIncluded))
             {
                 /* See comment in the preamble. When using LJ-Ewald interactions
                  * (unless we use a switch modifier) we subtract the reciprocal-space
@@ -867,7 +859,8 @@
                   "latter is the case, you can try to increase nstlist or rlist to avoid this."
                   "The error is likely triggered by the use of couple-intramol=no "
                   "and the maximal distance in the decoupled molecule exceeding rlist.",
-                  numExcludedPairsBeyondRlist, fr->rlist);
+                  numExcludedPairsBeyondRlist,
+                  fr->rlist);
     }
 }
 
