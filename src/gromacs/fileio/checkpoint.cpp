--- conflicted
+++ resolved
@@ -2344,9 +2344,7 @@
         modularSimulatorCheckpointData->serialize(&serializer);
     }
 
-<<<<<<< HEAD
     do_cpt_footer(gmx_fio_getxdr(fp), headerContents.file_version);
-=======
 #if GMX_FAHCORE
     /* Always FAH checkpoint immediately after a Gromacs checkpoint.
      *
@@ -2363,7 +2361,6 @@
      */
     fcCheckpoint();
 #endif
->>>>>>> e3caeee0
 }
 
 static void check_int(FILE* fplog, const char* type, int p, int f, gmx_bool* mm)
