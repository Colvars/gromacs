/*
 * This file is part of the GROMACS molecular simulation package.
 *
 * Copyright (c) 2012,2013,2014,2015,2016,2017, by the GROMACS development team, led by
 * Mark Abraham, David van der Spoel, Berk Hess, and Erik Lindahl,
 * and including many others, as listed in the AUTHORS file in the
 * top-level source directory and at http://www.gromacs.org.
 *
 * GROMACS is free software; you can redistribute it and/or
 * modify it under the terms of the GNU Lesser General Public License
 * as published by the Free Software Foundation; either version 2.1
 * of the License, or (at your option) any later version.
 *
 * GROMACS is distributed in the hope that it will be useful,
 * but WITHOUT ANY WARRANTY; without even the implied warranty of
 * MERCHANTABILITY or FITNESS FOR A PARTICULAR PURPOSE.  See the GNU
 * Lesser General Public License for more details.
 *
 * You should have received a copy of the GNU Lesser General Public
 * License along with GROMACS; if not, see
 * http://www.gnu.org/licenses, or write to the Free Software Foundation,
 * Inc., 51 Franklin Street, Fifth Floor, Boston, MA  02110-1301  USA.
 *
 * If you want to redistribute modifications to GROMACS, please
 * consider that scientific software is very special. Version
 * control is crucial - bugs must be traceable. We will be happy to
 * consider code for inclusion in the official distribution, but
 * derived work must not be called official GROMACS. Details are found
 * in the README & COPYING files - if they are missing, get the
 * official version at http://www.gromacs.org.
 *
 * To help us fund GROMACS development, we humbly ask that you cite
 * the research papers on the package. Check out http://www.gromacs.org.
 */

/*! \internal \file
 * \brief
 * Implements gmx::CpuInfo.
 *
 * We need to be able to compile this file in stand-alone mode to use basic
 * CPU feature detection to set the SIMD acceleration and similar things in
 * CMake, while we still want to use more features that enable topology
 * detection when config.h is present.
 *
 * We solve this by skipping the advanced stuff when the preprocessor
 * macro GMX_CPUINFO_STANDALONE is defined. In this case you likely also need to
 * define GMX_X86_GCC_INLINE_ASM if you are on x86; without inline assembly
 * support it is not possible to perform the actual detection on Linux/Mac.
 * Since these macros are specific to this file, they do not use the GMX prefix.
 *
 * The remaining defines (GMX_NATIVE_WINDOWS,HAVE_UNISTD_H,HAVE_SCHED_H,
 * HAVE_SYSCONF, HAVE_SCHED_AFFINITY) are only used to determine the topology on
 * 86, and for this we rely on including config.h.
 *
 * \author Erik Lindahl <erik.lindahl@gmail.com>
 * \ingroup module_hardware
 */

#ifndef GMX_CPUINFO_STANDALONE
#    include "gmxpre.h"
#endif

#include "cpuinfo.h"

#ifndef GMX_CPUINFO_STANDALONE
#    include "config.h"
#else
#    define GMX_NATIVE_WINDOWS 0
#endif

#if defined _MSC_VER
#    include <intrin.h> // __cpuid()
#endif

#if GMX_NATIVE_WINDOWS
#    include <windows.h>    // sysinfo(), necessary for topology stuff
#endif

#ifdef HAVE_SCHED_H
#    include <sched.h>      // sched_getaffinity(), sched_setaffinity()
#endif
#ifdef HAVE_UNISTD_H
#    include <unistd.h>     // sysconf()
#endif

#include <cctype>
#include <cstdlib>

#include <algorithm>
#include <fstream>
#include <map>
#include <set>
#include <sstream>
#include <string>

#ifdef GMX_CPUINFO_STANDALONE
#    define gmx_unused
#else
#    include "gromacs/utility/basedefinitions.h"
#endif

#include "architecture.h"

namespace gmx
{

namespace
{

/*! \cond internal */

/******************************************************************************
 *                                                                            *
 *   Utility functions to make this file independent of the GROMACS library   *
 *                                                                            *
 ******************************************************************************/

/*! \brief Remove initial and trailing whitespace from string
 *
 *  \param s  Pointer to string where whitespace will be removed
 */
void
trimString(std::string * s)
{
    // heading
    s->erase(s->begin(), std::find_if(s->begin(), s->end(), [](char &c) -> bool { return !std::isspace(c); }));
    // trailing
    s->erase(std::find_if(s->rbegin(), s->rend(), [](char &c) -> bool { return !std::isspace(c); }).base(), s->end());
}


/******************************************************************************
 *                                                                            *
 *                         x86 detection functions                            *
 *                                                                            *
 ******************************************************************************/

/*! \brief execute x86 cpuid instructions with custom level and extended level
 *
 *  \param level   The main cpuid level (input argument for eax register)
 *  \param ecxval  Extended level (input argument for ecx register)
 *  \param eax     Output in eax register
 *  \param ebx     Output in ebx register
 *  \param ecx     Output in ecx register
 *  \param edx     Output in edx register
 *
 *  \return 0 on success, or non-zero if the instruction could not execute.
 */
int
executeX86CpuID(unsigned int     gmx_unused level,
                unsigned int     gmx_unused ecxval,
                unsigned int *              eax,
                unsigned int *              ebx,
                unsigned int *              ecx,
                unsigned int *              edx)
{
    if (c_architecture == Architecture::X86)
    {
#if defined __GNUC__ || GMX_X86_GCC_INLINE_ASM

        // any compiler that understands gcc inline assembly
        *eax = level;
        *ecx = ecxval;
        *ebx = 0;
        *edx = 0;

#    if (defined __i386__ || defined __i386 || defined _X86_ || defined _M_IX86) && defined(__PIC__)
        // Avoid clobbering the global offset table in 32-bit pic code (ebx register)
        __asm__ __volatile__ ("xchgl %%ebx, %1  \n\t"
                              "cpuid            \n\t"
                              "xchgl %%ebx, %1  \n\t"
                              : "+a" (*eax), "+r" (*ebx), "+c" (*ecx), "+d" (*edx));
#    else
        // i386 without PIC, or x86-64. Things are easy and we can clobber any reg we want
        __asm__ __volatile__ ("cpuid            \n\t"
                              : "+a" (*eax), "+b" (*ebx), "+c" (*ecx), "+d" (*edx));
#    endif
        return 0;

#elif defined _MSC_VER

        // MSVC (and icc on windows) on ia32 or x86-64
        int cpuInfo[4];
        __cpuidex(cpuInfo, level, ecxval);
        *eax = static_cast<unsigned int>(cpuInfo[0]);
        *ebx = static_cast<unsigned int>(cpuInfo[1]);
        *ecx = static_cast<unsigned int>(cpuInfo[2]);
        *edx = static_cast<unsigned int>(cpuInfo[3]);
        return 0;

#else

        // We are on x86, but without compiler support for cpuid if we get here
        *eax = 0;
        *ebx = 0;
        *ecx = 0;
        *edx = 0;
        return 1;

#endif          // check for inline asm on x86
    }
    else
    {
        // We are not on x86
        *eax = 0;
        *ebx = 0;
        *ecx = 0;
        *edx = 0;
        return 1;
    }
}


/*! \brief Detect x86 vendors by using the cpuid assembly instructions
 *
 *  If support for the cpuid instruction is present, we check for Intel
 *  or AMD vendors.
 *
 *  \return gmx::CpuInfo::Vendor::Intel, gmx::CpuInfo::Vendor::Amd. If neither
 *          Intel nor Amd can be identified, or if the code fails to execute,
 *          gmx::CpuInfo::Vendor::Unknown is returned.
 */
CpuInfo::Vendor
detectX86Vendor()
{
    unsigned int    eax, ebx, ecx, edx;
    CpuInfo::Vendor v = CpuInfo::Vendor::Unknown;

    if (executeX86CpuID(0x0, 0, &eax, &ebx, &ecx, &edx) == 0)
    {
        if (ebx == 0x756e6547 && ecx == 0x6c65746e && edx == 0x49656e69)
        {
            v = CpuInfo::Vendor::Intel; // ebx=='uneG', ecx=='letn', edx=='Ieni'
        }
        else if (ebx == 0x68747541 && ecx == 0x444d4163 && edx == 0x69746e65)
        {
            v = CpuInfo::Vendor::Amd; // ebx=='htuA', ecx=='DMAc', edx=='itne'
        }
    }
    return v;
}

/*! \brief Simple utility function to set/clear feature in a set
 *
 *  \param featureSet    Pointer to the feature set to update
 *  \param feature       The specific feature to set/clear
 *  \param registerValue Register value (returned from cpuid)
 *  \param bit           Bit to check in registerValue. The feature will be
 *                       added to the featureSet if this bit is set.
 *
 *  \note Nothing is done if the bit is not set. In particular, this will not
 *        erase anything if the feature already exists in the set.
 */
void
setFeatureFromBit(std::set<CpuInfo::Feature> *   featureSet,
                  CpuInfo::Feature               feature,
                  unsigned int                   registerValue,
                  unsigned char                  bit)
{
    if (registerValue & (1 << bit))
    {
        featureSet->insert(feature);
    }
}

/*! \brief Process x86 cpuinfo features that are common to Intel and AMD CPUs
 *
 *  \param[out] brand      String where to write the x86 brand string
 *  \param[out] family     Major version of processor
 *  \param[out] model      Middle version of processor
 *  \param[out] stepping   Minor version of processor
 *  \param[out] features   Feature set where supported features are inserted
 */
void
detectX86Features(std::string *                  brand,
                  int *                          family,
                  int *                          model,
                  int *                          stepping,
                  std::set<CpuInfo::Feature> *   features)
{
    unsigned int eax, ebx, ecx, edx;

    // Return if we cannot execute any levels
    if (executeX86CpuID(0x0, 0, &eax, &ebx, &ecx, &edx) != 0)
    {
        return;
    }
    unsigned int maxStdLevel = eax;

    if (maxStdLevel >= 0x1)
    {
        executeX86CpuID(0x1, 0, &eax, &ebx, &ecx, &edx);

        *family   = ((eax & 0x0ff00000) >> 20) + ((eax & 0x00000f00) >> 8);
        *model    = ((eax & 0x000f0000) >> 12) + ((eax & 0x000000f0) >> 4);
        *stepping = (eax & 0x0000000f);

        setFeatureFromBit(features, CpuInfo::Feature::X86_Sse3,     ecx,  0 );
        setFeatureFromBit(features, CpuInfo::Feature::X86_Pclmuldq, ecx,  1 );
        setFeatureFromBit(features, CpuInfo::Feature::X86_Ssse3,    ecx,  9 );
        setFeatureFromBit(features, CpuInfo::Feature::X86_Fma,      ecx, 12 );
        setFeatureFromBit(features, CpuInfo::Feature::X86_Cx16,     ecx, 13 );
        setFeatureFromBit(features, CpuInfo::Feature::X86_Pdcm,     ecx, 15 );
        setFeatureFromBit(features, CpuInfo::Feature::X86_Pcid,     ecx, 17 );
        setFeatureFromBit(features, CpuInfo::Feature::X86_Sse4_1,   ecx, 19 );
        setFeatureFromBit(features, CpuInfo::Feature::X86_Sse4_2,   ecx, 20 );
        setFeatureFromBit(features, CpuInfo::Feature::X86_X2Apic,   ecx, 21 );
        setFeatureFromBit(features, CpuInfo::Feature::X86_Popcnt,   ecx, 23 );
        setFeatureFromBit(features, CpuInfo::Feature::X86_Tdt,      ecx, 24 );
        setFeatureFromBit(features, CpuInfo::Feature::X86_Aes,      ecx, 25 );
        setFeatureFromBit(features, CpuInfo::Feature::X86_Avx,      ecx, 28 );
        setFeatureFromBit(features, CpuInfo::Feature::X86_F16C,     ecx, 29 );
        setFeatureFromBit(features, CpuInfo::Feature::X86_Rdrnd,    ecx, 30 );

        setFeatureFromBit(features, CpuInfo::Feature::X86_Pse,      edx,  3 );
        setFeatureFromBit(features, CpuInfo::Feature::X86_Msr,      edx,  5 );
        setFeatureFromBit(features, CpuInfo::Feature::X86_Cx8,      edx,  8 );
        setFeatureFromBit(features, CpuInfo::Feature::X86_Apic,     edx,  9 );
        setFeatureFromBit(features, CpuInfo::Feature::X86_Cmov,     edx, 15 );
        setFeatureFromBit(features, CpuInfo::Feature::X86_Clfsh,    edx, 19 );
        setFeatureFromBit(features, CpuInfo::Feature::X86_Mmx,      edx, 23 );
        setFeatureFromBit(features, CpuInfo::Feature::X86_Sse2,     edx, 26 );
        setFeatureFromBit(features, CpuInfo::Feature::X86_Htt,      edx, 28 );
    }

    if (maxStdLevel >= 0x7)
    {
        executeX86CpuID(0x7, 0, &eax, &ebx, &ecx, &edx);

        setFeatureFromBit(features, CpuInfo::Feature::X86_Hle,      ebx,  4 );
        setFeatureFromBit(features, CpuInfo::Feature::X86_Avx2,     ebx,  5 );
        setFeatureFromBit(features, CpuInfo::Feature::X86_Rtm,      ebx, 11 );
        setFeatureFromBit(features, CpuInfo::Feature::X86_Avx512F,  ebx, 16 );
        setFeatureFromBit(features, CpuInfo::Feature::X86_Avx512PF, ebx, 26 );
        setFeatureFromBit(features, CpuInfo::Feature::X86_Avx512ER, ebx, 27 );
        setFeatureFromBit(features, CpuInfo::Feature::X86_Avx512CD, ebx, 28 );
        setFeatureFromBit(features, CpuInfo::Feature::X86_Sha,      ebx, 29 );
        setFeatureFromBit(features, CpuInfo::Feature::X86_Avx512BW, ebx, 30 );
        setFeatureFromBit(features, CpuInfo::Feature::X86_Avx512VL, ebx, 31 );
    }

    // Check whether Hyper-threading is really possible to enable in the hardware,
    // not just technically supported by this generation of processors
    if (features->count(CpuInfo::Feature::X86_Htt) && maxStdLevel >= 0x4)
    {
        executeX86CpuID(0x1, 0, &eax, &ebx, &ecx, &edx);
        unsigned int maxLogicalCores  = (ebx >> 16) & 0x0ff;
        executeX86CpuID(0x4, 0, &eax, &ebx, &ecx, &edx);
        unsigned int maxPhysicalCores = ((eax >> 26) & 0x3f) + 1;
        if (maxLogicalCores/maxPhysicalCores < 2)
        {
            features->erase(CpuInfo::Feature::X86_Htt);
        }
    }

    if (executeX86CpuID(0x80000000, 0, &eax, &ebx, &ecx, &edx) != 0)
    {
        // No point in continuing if we don't support any extended levels
        return;
    }
    unsigned int maxExtLevel = eax;

    if (maxExtLevel >= 0x80000001)
    {
        executeX86CpuID(0x80000001, 0, &eax, &ebx, &ecx, &edx);

        setFeatureFromBit(features, CpuInfo::Feature::X86_Lahf,        ecx,  0 );
        setFeatureFromBit(features, CpuInfo::Feature::X86_Sse4A,       ecx,  6 );
        setFeatureFromBit(features, CpuInfo::Feature::X86_MisalignSse, ecx,  7 );
        setFeatureFromBit(features, CpuInfo::Feature::X86_Xop,         ecx, 11 );
        setFeatureFromBit(features, CpuInfo::Feature::X86_Fma4,        ecx, 16 );
        setFeatureFromBit(features, CpuInfo::Feature::X86_PDPE1GB,     edx, 26 );
        setFeatureFromBit(features, CpuInfo::Feature::X86_Rdtscp,      edx, 27 );
    }

    if (maxExtLevel >= 0x80000005)
    {
        // Get the x86 CPU brand string (3 levels, 16 bytes in each)
        brand->clear();
        for (unsigned int level = 0x80000002; level < 0x80000005; level++)
        {
            executeX86CpuID(level, 0, &eax, &ebx, &ecx, &edx);
            // Add eax, ebx, ecx, edx contents as 4 chars each to the brand string
            brand->append(reinterpret_cast<const char *>(&eax), sizeof(eax));
            brand->append(reinterpret_cast<const char *>(&ebx), sizeof(ebx));
            brand->append(reinterpret_cast<const char *>(&ecx), sizeof(ecx));
            brand->append(reinterpret_cast<const char *>(&edx), sizeof(edx));
        }
        trimString(brand);
    }

    if (maxExtLevel >= 0x80000007)
    {
        executeX86CpuID(0x80000007, 0, &eax, &ebx, &ecx, &edx);

        setFeatureFromBit(features, CpuInfo::Feature::X86_NonstopTsc, edx,  8 );
    }
}


/*! \brief Return a vector with x86 APIC IDs for all threads
 *
 *  \param haveX2Apic  True if the processors supports x2APIC, otherwise vanilla APIC.
 *
 *  \returns A new std::vector of unsigned integer APIC IDs, one for each
 *           logical processor in the system.
 */
const std::vector<unsigned int>
detectX86ApicIDs(bool gmx_unused haveX2Apic)
{
    std::vector<unsigned int>  apicID;

    // We cannot just ask for all APIC IDs, but must force execution on each
    // hardware thread and extract the APIC id there.
#if HAVE_SCHED_AFFINITY && defined HAVE_SYSCONF
    unsigned int   eax, ebx, ecx, edx;
    unsigned int   nApic = sysconf(_SC_NPROCESSORS_ONLN);
    cpu_set_t      saveCpuSet;
    cpu_set_t      cpuSet;
    sched_getaffinity(0, sizeof(cpu_set_t), &saveCpuSet);
    CPU_ZERO(&cpuSet);
    for (unsigned int i = 0; i < nApic; i++)
    {
        CPU_SET(i, &cpuSet);
        sched_setaffinity(0, sizeof(cpu_set_t), &cpuSet);
        if (haveX2Apic)
        {
            executeX86CpuID(0xb, 0, &eax, &ebx, &ecx, &edx);
            apicID.push_back(edx);
        }
        else
        {
            executeX86CpuID(0x1, 0, &eax, &ebx, &ecx, &edx);
            apicID.push_back(ebx >> 24);
        }
        CPU_CLR(i, &cpuSet);
    }
    sched_setaffinity(0, sizeof(cpu_set_t), &saveCpuSet);
#elif GMX_NATIVE_WINDOWS
    unsigned int   eax, ebx, ecx, edx;
    SYSTEM_INFO    sysinfo;
    GetSystemInfo( &sysinfo );
    unsigned int   nApic        = sysinfo.dwNumberOfProcessors;
    unsigned int   saveAffinity = SetThreadAffinityMask(GetCurrentThread(), 1);
    for (DWORD_PTR i = 0; i < nApic; i++)
    {
        SetThreadAffinityMask(GetCurrentThread(), (((DWORD_PTR)1)<<i));
        Sleep(0);
        if (haveX2Apic)
        {
            executeX86CpuID(0xb, 0, &eax, &ebx, &ecx, &edx);
            apicID.push_back(edx);
        }
        else
        {
            executeX86CpuID(0x1, 0, &eax, &ebx, &ecx, &edx);
            apicID.push_back(ebx >> 24);
        }
    }
    SetThreadAffinityMask(GetCurrentThread(), saveAffinity);
#endif
    return apicID;
}


/*! \brief Utility to renumber indices extracted from APIC IDs
 *
 * \param v  Vector with unsigned integer indices
 *
 * This routine returns the number of unique different elements found in the vector,
 * and renumbers these starting from 0. For example, the vector {0,1,2,8,9,10,8,9,10,0,1,2}
 * will be rewritten to {0,1,2,3,4,5,3,4,5,0,1,2}, and it returns 6 for the
 * number of unique elements.
 */
void
renumberIndex(std::vector<unsigned int> * v)
{
    std::vector<unsigned int> sortedV (*v);
    std::sort(sortedV.begin(), sortedV.end());

    std::vector<unsigned int> uniqueSortedV (sortedV);
    auto                      it = std::unique(uniqueSortedV.begin(), uniqueSortedV.end());
    uniqueSortedV.resize( std::distance(uniqueSortedV.begin(), it) );

    for (std::size_t i = 0; i < uniqueSortedV.size(); i++)
    {
        unsigned int val = uniqueSortedV[i];
        std::replace_if(v->begin(), v->end(), [val](unsigned int &c) -> bool { return c == val; }, static_cast<unsigned int>(i));
    }
}


/*! \brief Try to detect basic CPU topology information using x86 cpuid
 *
 *  If x2APIC support is present, this is our first choice, otherwise we
 *  attempt to use old vanilla APIC.
 *
 *  \return A new vector of entries with socket, core, hwthread information
 *          for each logical processor.
 */
std::vector<CpuInfo::LogicalProcessor>
detectX86LogicalProcessors()
{
    unsigned int   eax;
    unsigned int   ebx;
    unsigned int   ecx;
    unsigned int   edx;
    unsigned int   maxStdLevel;
    unsigned int   maxExtLevel;
    bool           haveApic;
    bool           haveX2Apic;

    std::vector<CpuInfo::LogicalProcessor> logicalProcessors;

    // Find largest standard & extended level input values allowed
    executeX86CpuID(0x0, 0, &eax, &ebx, &ecx, &edx);
    maxStdLevel = eax;
    executeX86CpuID(0x80000000, 0, &eax, &ebx, &ecx, &edx);
    maxExtLevel = eax;

    if (maxStdLevel >= 0x1)
    {
        executeX86CpuID(0x1, 0, &eax, &ebx, &ecx, &edx);
        haveX2Apic = (ecx & (1 << 21)) && maxStdLevel >= 0xb;
        haveApic   = (edx & (1 <<  9)) && maxExtLevel >= 0x80000008;
    }
    else
    {
        haveX2Apic = false,
        haveApic   = false;
    }

    if (haveX2Apic || haveApic)
    {
        unsigned int   hwThreadBits;
        unsigned int   coreBits;
        // Get bits for cores and hardware threads
        if (haveX2Apic)
        {
            executeX86CpuID(0xb, 0, &eax, &ebx, &ecx, &edx);
            hwThreadBits    = eax & 0x1f;
            executeX86CpuID(0xb, 1, &eax, &ebx, &ecx, &edx);
            coreBits        = (eax & 0x1f) - hwThreadBits;
        }
        else    // haveApic
        {
            // AMD without x2APIC does not support SMT - there are no hwthread bits in apic ID
            hwThreadBits = 0;
            // Get number of core bits in apic ID - try modern extended method first
            executeX86CpuID(0x80000008, 0, &eax, &ebx, &ecx, &edx);
            coreBits = (ecx >> 12) & 0xf;
            if (coreBits == 0)
            {
                // Legacy method for old single/dual core AMD CPUs
                int i = ecx & 0xf;
                while (i >> coreBits)
                {
                    coreBits++;
                }
            }
        }

        std::vector<unsigned int>  apicID = detectX86ApicIDs(haveX2Apic);

        if (!apicID.empty())
        {
            // APIC IDs can be buggy, and it is always a mess. Typically more bits are
            // reserved than needed, and the numbers might not increment by 1 even in
            // a single socket or core. Extract, renumber, and check that things make sense.
            unsigned int               hwThreadMask  = (1 << hwThreadBits) - 1;
            unsigned int               coreMask      = (1 << coreBits) - 1;
            std::vector<unsigned int>  hwThreadRanks;
            std::vector<unsigned int>  coreRanks;
            std::vector<unsigned int>  socketRanks;

            for (auto a : apicID)
            {
                hwThreadRanks.push_back( static_cast<int>( a & hwThreadMask ) );
                coreRanks.push_back( static_cast<int>( ( a >> hwThreadBits ) & coreMask ) );
                socketRanks.push_back( static_cast<int>( a >> ( coreBits + hwThreadBits ) ) );
            }

            renumberIndex(&hwThreadRanks);
            renumberIndex(&coreRanks);
            renumberIndex(&socketRanks);

            unsigned int  hwThreadRankSize = 1 + *std::max_element(hwThreadRanks.begin(), hwThreadRanks.end());
            unsigned int  coreRankSize     = 1 + *std::max_element(coreRanks.begin(), coreRanks.end());
            unsigned int  socketRankSize   = 1 + *std::max_element(socketRanks.begin(), socketRanks.end());

            if (socketRankSize * coreRankSize * hwThreadRankSize == apicID.size() )
            {
                // Alright, everything looks consistent, so put it in the result
                for (std::size_t i = 0; i < apicID.size(); i++)
                {
                    // While the internal APIC IDs are always unsigned integers, we also cast to
                    // plain integers for the externally exposed vectors, since that will make
                    // it possible to use '-1' for invalid entries in the future.
                    logicalProcessors.push_back( { int(socketRanks[i]), int(coreRanks[i]), int(hwThreadRanks[i]) } );
                }
            }
        }
    }
    return logicalProcessors; // Will only have contents if everything worked
}


/******************************************************************************
 *                                                                            *
 *              Generic Linux detection by parsing /proc/cpuinfo              *
 *                                                                            *
 ******************************************************************************/

/*! \brief Parse /proc/cpuinfo into a simple string map
 *
 * This routine will read the contents of /proc/cpuinfo, and for each
 * line that is not empty we will assign the (trimmed) string to the right of
 * the colon as a key, and the left-hand side as the value in the map.
 * For multi-processor systems where lines are repeated the latter lines will
 * overwrite the first occurrence.
 *
 * \return New map with the contents. If the file is not available, the returned
 *         map will be empty.
 */
const std::map<std::string, std::string>
parseProcCpuInfo()
{
    std::ifstream                       procCpuInfo("/proc/cpuinfo");
    std::string                         line;
    std::map<std::string, std::string>  cpuInfo;

    while (std::getline(procCpuInfo, line))
    {
        if (!line.empty())
        {
            std::stringstream iss(line);
            std::string       key;
            std::string       val;
            std::getline(iss, key, ':');  // part before colon
            std::getline(iss, val);       // part after colon
            trimString(&key);
            trimString(&val);
            // put it in the map. This will overwrite previous processors, but we don't care.
            cpuInfo[key] = val;
        }
    }
    return cpuInfo;
}


/*! \brief Try to detect vendor from /proc/cpuinfo
 *
 *  \param cpuInfo  Map returned from parseProcCpuinfo()
 *
 *  This routine tries to match a few common labels in /proc/cpuinfo to see if
 *  they begin with the name of a standard vendor. If the file cannot be read
 *  or if no match is found, we return gmx::CpuInfo::Vendor::Unknown.
 */
CpuInfo::Vendor
detectProcCpuInfoVendor(const std::map<std::string, std::string> &cpuInfo)
{
    const std::map<std::string, CpuInfo::Vendor> testVendors =
    {
        { "GenuineIntel", CpuInfo::Vendor::Intel   },
        { "Intel",        CpuInfo::Vendor::Intel   },
        { "AuthenticAmd", CpuInfo::Vendor::Amd     },
        { "AMD",          CpuInfo::Vendor::Amd     },
        { "ARM",          CpuInfo::Vendor::Arm     },
        { "AArch64",      CpuInfo::Vendor::Arm     },
        { "Fujitsu",      CpuInfo::Vendor::Fujitsu },
        { "IBM",          CpuInfo::Vendor::Ibm     },
        { "POWER",        CpuInfo::Vendor::Ibm     },
        { "Oracle",       CpuInfo::Vendor::Oracle  },
    };

    // For each label in /proc/cpuinfo, compare the value to the name in the
    // testNames map above, and if it's a match return the vendor.
    for (auto &l : { "vendor_id", "vendor", "manufacture", "model", "processor", "cpu" })
    {
        if (cpuInfo.count(l))
        {
            // there was a line with this left-hand side in /proc/cpuinfo
            const std::string &s1 = cpuInfo.at(l);

            for (auto &t : testVendors)
            {
                const std::string &s2 = t.first;

                // If the entire name we are testing (s2) matches the first part of
                // the string after the colon in /proc/cpuinfo (s1) we found our vendor
                if (std::equal(s2.begin(), s2.end(), s1.begin(),
                               [](const char &x, const char &y) -> bool { return tolower(x) == tolower(y); }))
                {
                    return t.second;
                }
            }
        }
    }
    return CpuInfo::Vendor::Unknown;
}


/*! \brief Detect IBM processor name and features from /proc/cpuinfo
 *
 *  \param      cpuInfo    Map returned from parseProcCpuinfo()
 *  \param[out] brand      String where to write the brand string
 *  \param[out] features   Feature set where supported features are inserted
 *
 *  This routine tries to match a few common labels in /proc/cpuinfo to see if
 *  we can find the processor name and features. It is likely fragile.
 */
void
detectProcCpuInfoIbm(const std::map<std::string, std::string> &cpuInfo,
                     std::string *                             brand,
                     std::set<CpuInfo::Feature> *              features)
{
    // Get brand string from 'cpu' label if present, otherwise 'Processor'
    if (cpuInfo.count("cpu"))
    {
        *brand = cpuInfo.at("cpu");
    }
    else if (cpuInfo.count("Processor"))
    {
        *brand = cpuInfo.at("Processor");
    }

    if (brand->find("A2") != std::string::npos)
    {
        // If the processor identification contains "A2", this is BlueGene/Q with QPX
        features->insert(CpuInfo::Feature::Ibm_Qpx);
    }

    for (auto &l : { "model name", "model", "Processor", "cpu" })
    {
        if (cpuInfo.count(l))
        {
            std::string s1 = cpuInfo.at(l);
            std::transform(s1.begin(), s1.end(), s1.begin(), ::tolower);

            if (s1.find("altivec") != std::string::npos)
            {
                features->insert(CpuInfo::Feature::Ibm_Vmx);
                // If this is a power6, we only have VMX. All later processors have VSX.
                if (s1.find("power6") == std::string::npos)
                {
                    features->insert(CpuInfo::Feature::Ibm_Vsx);
                }
            }
        }
    }
}


/*! \brief Detect ARM processor name and features from /proc/cpuinfo
 *
 *  \param      cpuInfo    Map returned from parseProcCpuinfo()
 *  \param[out] brand      String where to write the brand string
 *  \param[out] family     Major version of processor
 *  \param[out] model      Middle version of processor
 *  \param[out] stepping   Minor version of processor
 *  \param[out] features   Feature set where supported features are inserted
 *
 *  This routine tries to match a few common labels in /proc/cpuinfo to see if
 *  we can find the processor name and features. It is likely fragile.
 */
void
detectProcCpuInfoArm(const std::map<std::string, std::string>   &cpuInfo,
                     std::string *                               brand,
                     int *                                       family,
                     int *                                       model,
                     int *                                       stepping,
                     std::set<CpuInfo::Feature> *                features)
{
    if (cpuInfo.count("Processor"))
    {
        *brand = cpuInfo.at("Processor");
    }
    if (cpuInfo.count("CPU architecture"))
    {
        *family = std::strtol(cpuInfo.at("CPU architecture").c_str(), nullptr, 10);
        // For some 64-bit CPUs it appears to say 'AArch64' instead
        if (*family == 0 && cpuInfo.at("CPU architecture").find("AArch64") != std::string::npos)
        {
            *family = 8;  // fragile - no idea how a future ARMv9 will be represented in this case
        }
    }
    if (cpuInfo.count("CPU variant"))
    {
        *model    = std::strtol(cpuInfo.at("CPU variant").c_str(), nullptr, 16);
    }
    if (cpuInfo.count("CPU revision"))
    {
        *stepping = std::strtol(cpuInfo.at("CPU revision").c_str(), nullptr, 10);
    }

    if (cpuInfo.count("Features"))
    {
        const std::string &s = cpuInfo.at("Features");
        if (s.find("neon") != std::string::npos)
        {
            features->insert(CpuInfo::Feature::Arm_Neon);
        }
        if (s.find("asimd") != std::string::npos)
        {
            // At least Jetson TX1 runs a 32-bit environment by default, although
            // the kernel is 64-bits, and reports asimd feature flags. We cannot
            // use Neon-asimd in this case, so make sure we are on a 64-bit platform.
            if (sizeof(void *) == 8)
            {
                features->insert(CpuInfo::Feature::Arm_NeonAsimd);
            }
        }
    }
}


/*! \brief Try to detect vendor, cpu and features from /proc/cpuinfo
 *
 *  \param[out] vendor     Detected hardware vendor
 *  \param[out] brand      String where to write the brand string
 *  \param[out] family     Major version of processor
 *  \param[out] model      Middle version of processor
 *  \param[out] stepping   Minor version of processor
 *  \param[out] features   Feature set where supported features are inserted
 *
 *  This routine reads the /proc/cpuinfo file into a map and calls subroutines
 *  that attempt to parse by matching keys and values to known strings. It is
 *  much more fragile than our x86 detection, but it does not depend on
 *  specific system calls, intrinsics or assembly instructions.
 */
void
detectProcCpuInfo(CpuInfo::Vendor *              vendor,
                  std::string   *                brand,
                  int   *                        family,
                  int   *                        model,
                  int   *                        stepping,
                  std::set<CpuInfo::Feature> *   features)
{
    std::map<std::string, std::string> cpuInfo = parseProcCpuInfo();

    if (*vendor == CpuInfo::Vendor::Unknown)
    {
        *vendor = detectProcCpuInfoVendor(cpuInfo);
    }

    // Unfortunately there is no standard for contents in /proc/cpuinfo. We cannot
    // indiscriminately look for e.g. 'cpu' since it could be either name or an index.
    // To handle this slightly better we use one subroutine per vendor.
    switch (*vendor)
    {
        case CpuInfo::Vendor::Ibm:
            detectProcCpuInfoIbm(cpuInfo, brand, features);
            break;

        case CpuInfo::Vendor::Arm:
            detectProcCpuInfoArm(cpuInfo, brand, family, model, stepping, features);
            break;

        default:
            // We only have a single check for fujitsu for now
#ifdef __HPC_ACE__
            features->insert(CpuInfo::Feature::Fujitsu_HpcAce);
#endif
            break;
    }
}
/*! \endcond */
}   // namespace anonymous


// static
CpuInfo CpuInfo::detect()
{
    CpuInfo result;

    if (c_architecture == Architecture::X86)
    {
        result.vendor_ = detectX86Vendor();

        if (result.vendor_ == CpuInfo::Vendor::Intel)
        {
            result.features_.insert(CpuInfo::Feature::X86_Intel);
        }
        else if (result.vendor_ == CpuInfo::Vendor::Amd)
        {
            result.features_.insert(CpuInfo::Feature::X86_Amd);
        }
        detectX86Features(&result.brandString_, &result.family_, &result.model_,
                          &result.stepping_, &result.features_);
        result.logicalProcessors_ = detectX86LogicalProcessors();
    }
    else
    {
        // Not x86
        if (c_architecture == Architecture::Arm)
        {
            result.vendor_  = CpuInfo::Vendor::Arm;
        }
        else if (c_architecture == Architecture::PowerPC)
        {
            result.vendor_  = CpuInfo::Vendor::Ibm;
        }

<<<<<<< HEAD
#if defined __aarch64__ || ( defined _M_ARM && _M_ARM >= 8 )
        result.features_.insert(Feature::Arm_Neon);      // ARMv8 always has Neon
        result.features_.insert(Feature::Arm_NeonAsimd); // ARMv8 always has Neon-asimd
#endif
=======
#    if defined sun
    result.vendor_ = CpuInfo::Vendor::Oracle;
#    endif

    // On Linux we might be able to find information in /proc/cpuinfo. If vendor or brand
    // is set to a known value this routine will not overwrite it.
    detectProcCpuInfo(&result.vendor_, &result.brandString_, &result.family_,
                      &result.model_, &result.stepping_, &result.features_);
>>>>>>> bb4128da

        // On Linux we might be able to find information in /proc/cpuinfo. If vendor or brand
        // is set to a known value this routine will not overwrite it.
        detectProcCpuInfo(&result.vendor_, &result.brandString_, &result.family_,
                          &result.model_, &result.stepping_, &result.features_);
    }

    if (!result.logicalProcessors_.empty())
    {
        result.supportLevel_ = CpuInfo::SupportLevel::LogicalProcessorInfo;
    }
    else if (!result.features_.empty())
    {
        result.supportLevel_ = CpuInfo::SupportLevel::Features;
    }
    else if (result.vendor_ != CpuInfo::Vendor::Unknown
             || result.brandString_ != "Unknown CPU brand")
    {
        result.supportLevel_ = CpuInfo::SupportLevel::Name;
    }
    else
    {
        result.supportLevel_ = CpuInfo::SupportLevel::None;
    }

    return result;
}


CpuInfo::CpuInfo()
    : vendor_(CpuInfo::Vendor::Unknown), brandString_("Unknown CPU brand"),
      family_(0), model_(0), stepping_(0)
{
}


const std::map<CpuInfo::Vendor, std::string>
CpuInfo::s_vendorStrings_ =
{
    { CpuInfo::Vendor::Unknown, "Unknown vendor"                  },
    { CpuInfo::Vendor::Intel, "Intel"                             },
    { CpuInfo::Vendor::Amd, "AMD"                                 },
    { CpuInfo::Vendor::Fujitsu, "Fujitsu"                         },
    { CpuInfo::Vendor::Ibm, "IBM"                                 },
    { CpuInfo::Vendor::Arm, "ARM"                                 },
    { CpuInfo::Vendor::Oracle, "Oracle"                           },
};


const std::map<CpuInfo::Feature, std::string>
CpuInfo::s_featureStrings_ =
{
    { CpuInfo::Feature::X86_Aes, "aes"                            },
    { CpuInfo::Feature::X86_Amd, "amd"                            },
    { CpuInfo::Feature::X86_Apic, "apic"                          },
    { CpuInfo::Feature::X86_Avx, "avx"                            },
    { CpuInfo::Feature::X86_Avx2, "avx2"                          },
    { CpuInfo::Feature::X86_Avx512F, "avx512f"                    },
    { CpuInfo::Feature::X86_Avx512PF, "avx512pf"                  },
    { CpuInfo::Feature::X86_Avx512ER, "avx512er"                  },
    { CpuInfo::Feature::X86_Avx512CD, "avx512cd"                  },
    { CpuInfo::Feature::X86_Avx512BW, "avx512bw"                  },
    { CpuInfo::Feature::X86_Avx512VL, "avx512vl"                  },
    { CpuInfo::Feature::X86_Clfsh, "clfsh"                        },
    { CpuInfo::Feature::X86_Cmov, "cmov"                          },
    { CpuInfo::Feature::X86_Cx8, "cx8"                            },
    { CpuInfo::Feature::X86_Cx16, "cx16"                          },
    { CpuInfo::Feature::X86_F16C, "f16c"                          },
    { CpuInfo::Feature::X86_Fma, "fma"                            },
    { CpuInfo::Feature::X86_Fma4, "fma4"                          },
    { CpuInfo::Feature::X86_Hle, "hle"                            },
    { CpuInfo::Feature::X86_Htt, "htt"                            },
    { CpuInfo::Feature::X86_Intel, "intel"                        },
    { CpuInfo::Feature::X86_Lahf, "lahf"                          },
    { CpuInfo::Feature::X86_MisalignSse, "misalignsse"            },
    { CpuInfo::Feature::X86_Mmx, "mmx"                            },
    { CpuInfo::Feature::X86_Msr, "msr"                            },
    { CpuInfo::Feature::X86_NonstopTsc, "nonstop_tsc"             },
    { CpuInfo::Feature::X86_Pcid, "pcid"                          },
    { CpuInfo::Feature::X86_Pclmuldq, "pclmuldq"                  },
    { CpuInfo::Feature::X86_Pdcm, "pdcm"                          },
    { CpuInfo::Feature::X86_PDPE1GB, "pdpe1gb"                    },
    { CpuInfo::Feature::X86_Popcnt, "popcnt"                      },
    { CpuInfo::Feature::X86_Pse, "pse"                            },
    { CpuInfo::Feature::X86_Rdrnd, "rdrnd"                        },
    { CpuInfo::Feature::X86_Rdtscp, "rdtscp"                      },
    { CpuInfo::Feature::X86_Rtm, "rtm"                            },
    { CpuInfo::Feature::X86_Sha, "sha"                            },
    { CpuInfo::Feature::X86_Sse2, "sse2"                          },
    { CpuInfo::Feature::X86_Sse3, "sse3"                          },
    { CpuInfo::Feature::X86_Sse4A, "sse4a"                        },
    { CpuInfo::Feature::X86_Sse4_1, "sse4.1"                      },
    { CpuInfo::Feature::X86_Sse4_2, "sse4.2"                      },
    { CpuInfo::Feature::X86_Ssse3, "ssse3"                        },
    { CpuInfo::Feature::X86_Tdt, "tdt"                            },
    { CpuInfo::Feature::X86_X2Apic, "x2apic"                      },
    { CpuInfo::Feature::X86_Xop, "xop"                            },
    { CpuInfo::Feature::Arm_Neon, "neon"                          },
    { CpuInfo::Feature::Arm_NeonAsimd, "neon_asimd"               },
    { CpuInfo::Feature::Ibm_Qpx, "qpx"                            },
    { CpuInfo::Feature::Ibm_Vmx, "vmx"                            },
    { CpuInfo::Feature::Ibm_Vsx, "vsx"                            },
    { CpuInfo::Feature::Fujitsu_HpcAce, "hpc-ace"                 }
};


bool
cpuIsX86Nehalem(const CpuInfo &cpuInfo)
{
    return (cpuInfo.vendor() == gmx::CpuInfo::Vendor::Intel &&
            cpuInfo.family() == 6 &&
            (cpuInfo.model() == 0x2E || cpuInfo.model() == 0x1A ||
             cpuInfo.model() == 0x1E || cpuInfo.model() == 0x2F ||
             cpuInfo.model() == 0x2C || cpuInfo.model() == 0x25) );
}

}  // namespace gmx

#ifdef GMX_CPUINFO_STANDALONE
int
main(int argc, char **argv)
{
    if (argc < 2)
    {
        fprintf(stdout,
                "Usage:\n\n%s [flags]\n\n"
                "Available flags:\n"
                "-vendor        Print CPU vendor.\n"
                "-brand         Print CPU brand string.\n"
                "-family        Print CPU family version.\n"
                "-model         Print CPU model version.\n"
                "-stepping      Print CPU stepping version.\n"
                "-features      Print CPU feature flags.\n",
                argv[0]);
        exit(1);
    }

    std::string   arg(argv[1]);
    gmx::CpuInfo  cpuInfo(gmx::CpuInfo::detect());

    if (arg == "-vendor")
    {
        printf("%s\n", cpuInfo.vendorString().c_str());
    }
    else if (arg == "-brand")
    {
        printf("%s\n", cpuInfo.brandString().c_str());
    }
    else if (arg == "-family")
    {
        printf("%d\n", cpuInfo.family());
    }
    else if (arg == "-model")
    {
        printf("%d\n", cpuInfo.model());
    }
    else if (arg == "-stepping")
    {
        printf("%d\n", cpuInfo.stepping());
    }
    else if (arg == "-features")
    {
        // Separate the feature strings with spaces. Note that in the
        // GROMACS cmake code, surrounding whitespace is first
        // stripped by the CPU detection routine, and then added back
        // in the code for making the SIMD suggestion.
        for (auto &f : cpuInfo.featureSet() )
        {
            printf("%s ", cpuInfo.featureString(f).c_str());
        }
        printf("\n");
    }
    else if (arg == "-topology")
    {
        // Undocumented debug option, usually not present in standalone version
        for (auto &t : cpuInfo.logicalProcessors() )
        {
            printf("%3u %3u %3u\n", t.socketRankInMachine, t.coreRankInSocket, t.hwThreadRankInCore);
        }
    }
    return 0;
}
#endif<|MERGE_RESOLUTION|>--- conflicted
+++ resolved
@@ -901,21 +901,14 @@
             result.vendor_  = CpuInfo::Vendor::Ibm;
         }
 
-<<<<<<< HEAD
 #if defined __aarch64__ || ( defined _M_ARM && _M_ARM >= 8 )
         result.features_.insert(Feature::Arm_Neon);      // ARMv8 always has Neon
         result.features_.insert(Feature::Arm_NeonAsimd); // ARMv8 always has Neon-asimd
 #endif
-=======
-#    if defined sun
-    result.vendor_ = CpuInfo::Vendor::Oracle;
-#    endif
-
-    // On Linux we might be able to find information in /proc/cpuinfo. If vendor or brand
-    // is set to a known value this routine will not overwrite it.
-    detectProcCpuInfo(&result.vendor_, &result.brandString_, &result.family_,
-                      &result.model_, &result.stepping_, &result.features_);
->>>>>>> bb4128da
+
+#if defined sun
+        result.vendor_ = CpuInfo::Vendor::Oracle;
+#endif
 
         // On Linux we might be able to find information in /proc/cpuinfo. If vendor or brand
         // is set to a known value this routine will not overwrite it.
