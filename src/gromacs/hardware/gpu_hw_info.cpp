/*
 * This file is part of the GROMACS molecular simulation package.
 *
<<<<<<< HEAD
 * Copyright (c) 2017,2018,2019, by the GROMACS development team, led by
=======
 * Copyright (c) 2017,2018,2020, by the GROMACS development team, led by
>>>>>>> 328a18d7
 * Mark Abraham, David van der Spoel, Berk Hess, and Erik Lindahl,
 * and including many others, as listed in the AUTHORS file in the
 * top-level source directory and at http://www.gromacs.org.
 *
 * GROMACS is free software; you can redistribute it and/or
 * modify it under the terms of the GNU Lesser General Public License
 * as published by the Free Software Foundation; either version 2.1
 * of the License, or (at your option) any later version.
 *
 * GROMACS is distributed in the hope that it will be useful,
 * but WITHOUT ANY WARRANTY; without even the implied warranty of
 * MERCHANTABILITY or FITNESS FOR A PARTICULAR PURPOSE.  See the GNU
 * Lesser General Public License for more details.
 *
 * You should have received a copy of the GNU Lesser General Public
 * License along with GROMACS; if not, see
 * http://www.gnu.org/licenses, or write to the Free Software Foundation,
 * Inc., 51 Franklin Street, Fifth Floor, Boston, MA  02110-1301  USA.
 *
 * If you want to redistribute modifications to GROMACS, please
 * consider that scientific software is very special. Version
 * control is crucial - bugs must be traceable. We will be happy to
 * consider code for inclusion in the official distribution, but
 * derived work must not be called official GROMACS. Details are found
 * in the README & COPYING files - if they are missing, get the
 * official version at http://www.gromacs.org.
 *
 * To help us fund GROMACS development, we humbly ask that you cite
 * the research papers on the package. Check out http://www.gromacs.org.
 */
#include "gmxpre.h"

#include "gpu_hw_info.h"

#include "config.h"

/* Note that some of the following arrays must match the "GPU support
 * enumeration" in src/config.h.cmakein, so that GMX_GPU looks up an
 * array entry. */

// TODO If/when we unify CUDA and OpenCL support code, this should
// move to a single place in gpu_utils.
/* Names of the GPU detection/check results (see e_gpu_detect_res_t in hw_info.h). */
<<<<<<< HEAD
const char* const gpu_detect_res_str[egpuNR] = {
    "compatible", "nonexistent", "incompatible",
    "incompatible (please recompile with GMX_OPENCL_NB_CLUSTER_SIZE=4)", "insane"
=======
const char * const gpu_detect_res_str[egpuNR] =
{
    "compatible", "nonexistent", "incompatible", "incompatible (please recompile with GMX_OPENCL_NB_CLUSTER_SIZE=4)", "insane", "unavailable"
>>>>>>> 328a18d7
};<|MERGE_RESOLUTION|>--- conflicted
+++ resolved
@@ -1,11 +1,7 @@
 /*
  * This file is part of the GROMACS molecular simulation package.
  *
-<<<<<<< HEAD
- * Copyright (c) 2017,2018,2019, by the GROMACS development team, led by
-=======
- * Copyright (c) 2017,2018,2020, by the GROMACS development team, led by
->>>>>>> 328a18d7
+ * Copyright (c) 2017,2018,2019,2020, by the GROMACS development team, led by
  * Mark Abraham, David van der Spoel, Berk Hess, and Erik Lindahl,
  * and including many others, as listed in the AUTHORS file in the
  * top-level source directory and at http://www.gromacs.org.
@@ -49,13 +45,8 @@
 // TODO If/when we unify CUDA and OpenCL support code, this should
 // move to a single place in gpu_utils.
 /* Names of the GPU detection/check results (see e_gpu_detect_res_t in hw_info.h). */
-<<<<<<< HEAD
 const char* const gpu_detect_res_str[egpuNR] = {
-    "compatible", "nonexistent", "incompatible",
-    "incompatible (please recompile with GMX_OPENCL_NB_CLUSTER_SIZE=4)", "insane"
-=======
-const char * const gpu_detect_res_str[egpuNR] =
-{
-    "compatible", "nonexistent", "incompatible", "incompatible (please recompile with GMX_OPENCL_NB_CLUSTER_SIZE=4)", "insane", "unavailable"
->>>>>>> 328a18d7
+    "compatible",   "nonexistent",
+    "incompatible", "incompatible (please recompile with GMX_OPENCL_NB_CLUSTER_SIZE=4)",
+    "insane",       "unavailable"
 };