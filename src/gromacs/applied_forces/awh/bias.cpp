--- conflicted
+++ resolved
@@ -193,7 +193,6 @@
          */
         if (moveUmbrella)
         {
-<<<<<<< HEAD
             const bool onlySampleUmbrellaGridpoint = false;
             double     newPotential                = state_.moveUmbrella(dimParams_,
                                                       grid_,
@@ -205,12 +204,6 @@
                                                       params_.biasIndex,
                                                       onlySampleUmbrellaGridpoint);
             *potentialJump                         = newPotential - potential;
-=======
-            double newPotential =
-                    state_.moveUmbrella(dimParams_, grid_, probWeightNeighbor, neighborLambdaDhdl,
-                                        biasForce_, step, seed, params_.biasIndex);
-            *potentialJump = newPotential - potential;
->>>>>>> d09f2a36
         }
     }
 
@@ -227,7 +220,6 @@
             *potentialJump      = newPotential - potential;
         }
     }
-<<<<<<< HEAD
     /* If there is a lambda axis it is still controlled using an umbrella even if the force
      * is convolved in the other dimensions. */
     if (moveUmbrella && params_.convolveForce && grid_.hasLambdaAxis())
@@ -243,8 +235,6 @@
                             params_.biasIndex,
                             onlySampleUmbrellaGridpoint);
     }
-=======
->>>>>>> d09f2a36
 
     /* Return the potential. */
     *awhPotential = potential;
