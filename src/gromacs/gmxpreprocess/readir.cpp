/*
 * This file is part of the GROMACS molecular simulation package.
 *
 * Copyright (c) 1991-2000, University of Groningen, The Netherlands.
 * Copyright (c) 2001-2004, The GROMACS development team.
 * Copyright (c) 2013,2014,2015,2016,2017, The GROMACS development team.
 * Copyright (c) 2018,2019,2020,2021, by the GROMACS development team, led by
 * Mark Abraham, David van der Spoel, Berk Hess, and Erik Lindahl,
 * and including many others, as listed in the AUTHORS file in the
 * top-level source directory and at http://www.gromacs.org.
 *
 * GROMACS is free software; you can redistribute it and/or
 * modify it under the terms of the GNU Lesser General Public License
 * as published by the Free Software Foundation; either version 2.1
 * of the License, or (at your option) any later version.
 *
 * GROMACS is distributed in the hope that it will be useful,
 * but WITHOUT ANY WARRANTY; without even the implied warranty of
 * MERCHANTABILITY or FITNESS FOR A PARTICULAR PURPOSE.  See the GNU
 * Lesser General Public License for more details.
 *
 * You should have received a copy of the GNU Lesser General Public
 * License along with GROMACS; if not, see
 * http://www.gnu.org/licenses, or write to the Free Software Foundation,
 * Inc., 51 Franklin Street, Fifth Floor, Boston, MA  02110-1301  USA.
 *
 * If you want to redistribute modifications to GROMACS, please
 * consider that scientific software is very special. Version
 * control is crucial - bugs must be traceable. We will be happy to
 * consider code for inclusion in the official distribution, but
 * derived work must not be called official GROMACS. Details are found
 * in the README & COPYING files - if they are missing, get the
 * official version at http://www.gromacs.org.
 *
 * To help us fund GROMACS development, we humbly ask that you cite
 * the research papers on the package. Check out http://www.gromacs.org.
 */
#include "gmxpre.h"

#include "readir.h"

#include <cctype>
#include <climits>
#include <cmath>
#include <cstdlib>

#include <algorithm>
#include <memory>
#include <string>

#include "gromacs/applied_forces/awh/read_params.h"
#include "gromacs/fileio/readinp.h"
#include "gromacs/fileio/warninp.h"
#include "gromacs/gmxlib/network.h"
#include "gromacs/gmxpreprocess/toputil.h"
#include "gromacs/math/functions.h"
#include "gromacs/math/units.h"
#include "gromacs/math/vec.h"
#include "gromacs/mdlib/calc_verletbuf.h"
#include "gromacs/mdrun/mdmodules.h"
#include "gromacs/mdtypes/inputrec.h"
#include "gromacs/mdtypes/md_enums.h"
#include "gromacs/mdtypes/multipletimestepping.h"
#include "gromacs/mdtypes/pull_params.h"
#include "gromacs/options/options.h"
#include "gromacs/options/treesupport.h"
#include "gromacs/pbcutil/pbc.h"
#include "gromacs/selection/indexutil.h"
#include "gromacs/topology/block.h"
#include "gromacs/topology/ifunc.h"
#include "gromacs/topology/index.h"
#include "gromacs/topology/mtop_util.h"
#include "gromacs/topology/symtab.h"
#include "gromacs/topology/topology.h"
#include "gromacs/utility/arrayref.h"
#include "gromacs/utility/cstringutil.h"
#include "gromacs/utility/exceptions.h"
#include "gromacs/utility/fatalerror.h"
#include "gromacs/utility/filestream.h"
#include "gromacs/utility/gmxassert.h"
#include "gromacs/utility/ikeyvaluetreeerror.h"
#include "gromacs/utility/keyvaluetree.h"
#include "gromacs/utility/keyvaluetreebuilder.h"
#include "gromacs/utility/keyvaluetreemdpwriter.h"
#include "gromacs/utility/keyvaluetreetransform.h"
#include "gromacs/utility/mdmodulenotification.h"
#include "gromacs/utility/smalloc.h"
#include "gromacs/utility/strconvert.h"
#include "gromacs/utility/stringcompare.h"
#include "gromacs/utility/stringutil.h"
#include "gromacs/utility/textwriter.h"

#define MAXPTR 254
#define NOGID 255

/* Resource parameters
 * Do not change any of these until you read the instruction
 * in readinp.h. Some cpp's do not take spaces after the backslash
 * (like the c-shell), which will give you a very weird compiler
 * message.
 */

struct gmx_inputrec_strings
{
    char tcgrps[STRLEN], tau_t[STRLEN], ref_t[STRLEN], freeze[STRLEN], frdim[STRLEN],
            energy[STRLEN], user1[STRLEN], user2[STRLEN], vcm[STRLEN], x_compressed_groups[STRLEN],
            couple_moltype[STRLEN], orirefitgrp[STRLEN], egptable[STRLEN], egpexcl[STRLEN],
            wall_atomtype[STRLEN], wall_density[STRLEN], deform[STRLEN], QMMM[STRLEN], imd_grp[STRLEN];
    char                     fep_lambda[efptNR][STRLEN];
    char                     lambda_weights[STRLEN];
    std::vector<std::string> pullGroupNames;
    std::vector<std::string> rotateGroupNames;
    char anneal[STRLEN], anneal_npoints[STRLEN], anneal_time[STRLEN], anneal_temp[STRLEN];
};

static gmx_inputrec_strings* inputrecStrings = nullptr;

void init_inputrec_strings()
{
    if (inputrecStrings)
    {
        gmx_incons(
                "Attempted to call init_inputrec_strings before calling done_inputrec_strings. "
                "Only one inputrec (i.e. .mdp file) can be parsed at a time.");
    }
    inputrecStrings = new gmx_inputrec_strings();
}

void done_inputrec_strings()
{
    delete inputrecStrings;
    inputrecStrings = nullptr;
}


enum
{
    egrptpALL,         /* All particles have to be a member of a group.     */
    egrptpALL_GENREST, /* A rest group with name is generated for particles *
                        * that are not part of any group.                   */
    egrptpPART,        /* As egrptpALL_GENREST, but no name is generated    *
                        * for the rest group.                               */
    egrptpONE          /* Merge all selected groups into one group,         *
                        * make a rest group for the remaining particles.    */
};

static const char* constraints[eshNR + 1] = { "none",     "h-bonds",    "all-bonds",
                                              "h-angles", "all-angles", nullptr };

static const char* couple_lam[ecouplamNR + 1] = { "vdw-q", "vdw", "q", "none", nullptr };

static void GetSimTemps(int ntemps, t_simtemp* simtemp, double* temperature_lambdas)
{

    int i;

    for (i = 0; i < ntemps; i++)
    {
        /* simple linear scaling -- allows more control */
        if (simtemp->eSimTempScale == esimtempLINEAR)
        {
            simtemp->temperatures[i] =
                    simtemp->simtemp_low
                    + (simtemp->simtemp_high - simtemp->simtemp_low) * temperature_lambdas[i];
        }
        else if (simtemp->eSimTempScale
                 == esimtempGEOMETRIC) /* should give roughly equal acceptance for constant heat capacity . . . */
        {
            simtemp->temperatures[i] = simtemp->simtemp_low
                                       * std::pow(simtemp->simtemp_high / simtemp->simtemp_low,
                                                  static_cast<real>((1.0 * i) / (ntemps - 1)));
        }
        else if (simtemp->eSimTempScale == esimtempEXPONENTIAL)
        {
            simtemp->temperatures[i] = simtemp->simtemp_low
                                       + (simtemp->simtemp_high - simtemp->simtemp_low)
                                                 * (std::expm1(temperature_lambdas[i]) / std::expm1(1.0));
        }
        else
        {
            char errorstr[128];
            sprintf(errorstr, "eSimTempScale=%d not defined", simtemp->eSimTempScale);
            gmx_fatal(FARGS, "%s", errorstr);
        }
    }
}


static void _low_check(bool b, const char* s, warninp_t wi)
{
    if (b)
    {
        warning_error(wi, s);
    }
}

static void check_nst(const char* desc_nst, int nst, const char* desc_p, int* p, warninp_t wi)
{
    char buf[STRLEN];

    if (*p > 0 && *p % nst != 0)
    {
        /* Round up to the next multiple of nst */
        *p = ((*p) / nst + 1) * nst;
        sprintf(buf, "%s should be a multiple of %s, changing %s to %d\n", desc_p, desc_nst, desc_p, *p);
        warning(wi, buf);
    }
}

static int lcd(int n1, int n2)
{
    int d, i;

    d = 1;
    for (i = 2; (i <= n1 && i <= n2); i++)
    {
        if (n1 % i == 0 && n2 % i == 0)
        {
            d = i;
        }
    }

    return d;
}

//! Convert legacy mdp entries to modern ones.
static void process_interaction_modifier(int* eintmod)
{
    if (*eintmod == eintmodPOTSHIFT_VERLET_UNSUPPORTED)
    {
        *eintmod = eintmodPOTSHIFT;
    }
}

void check_ir(const char*                   mdparin,
              const gmx::MdModulesNotifier& mdModulesNotifier,
              t_inputrec*                   ir,
              t_gromppopts*                 opts,
              warninp_t                     wi)
/* Check internal consistency.
 * NOTE: index groups are not set here yet, don't check things
 * like temperature coupling group options here, but in triple_check
 */
{
    /* Strange macro: first one fills the err_buf, and then one can check
     * the condition, which will print the message and increase the error
     * counter.
     */
#define CHECK(b) _low_check(b, err_buf, wi)
    char        err_buf[256], warn_buf[STRLEN];
    int         i, j;
    real        dt_pcoupl;
    t_lambda*   fep    = ir->fepvals;
    t_expanded* expand = ir->expandedvals;

    set_warning_line(wi, mdparin, -1);

    /* We cannot check MTS requirements with an invalid MTS setup
     * and we will already have generated errors with an invalid MTS setup.
     */
    if (gmx::haveValidMtsSetup(*ir))
    {
        std::vector<std::string> errorMessages = gmx::checkMtsRequirements(*ir);

        for (const auto& errorMessage : errorMessages)
        {
            warning_error(wi, errorMessage.c_str());
        }
    }

    if (ir->coulombtype == eelRF_NEC_UNSUPPORTED)
    {
        sprintf(warn_buf, "%s electrostatics is no longer supported", eel_names[eelRF_NEC_UNSUPPORTED]);
        warning_error(wi, warn_buf);
    }

    /* BASIC CUT-OFF STUFF */
    if (ir->rcoulomb < 0)
    {
        warning_error(wi, "rcoulomb should be >= 0");
    }
    if (ir->rvdw < 0)
    {
        warning_error(wi, "rvdw should be >= 0");
    }
    if (ir->rlist < 0 && !(ir->cutoff_scheme == ecutsVERLET && ir->verletbuf_tol > 0))
    {
        warning_error(wi, "rlist should be >= 0");
    }
    sprintf(err_buf,
            "nstlist can not be smaller than 0. (If you were trying to use the heuristic "
            "neighbour-list update scheme for efficient buffering for improved energy "
            "conservation, please use the Verlet cut-off scheme instead.)");
    CHECK(ir->nstlist < 0);

    process_interaction_modifier(&ir->coulomb_modifier);
    process_interaction_modifier(&ir->vdw_modifier);

    if (ir->cutoff_scheme == ecutsGROUP)
    {
        gmx_fatal(FARGS,
                  "The group cutoff scheme has been removed since GROMACS 2020. "
                  "Please use the Verlet cutoff scheme.");
    }
    if (ir->cutoff_scheme == ecutsVERLET)
    {
        real rc_max;

        /* Normal Verlet type neighbor-list, currently only limited feature support */
        if (inputrec2nboundeddim(ir) < 3)
        {
            warning_error(wi, "With Verlet lists only full pbc or pbc=xy with walls is supported");
        }

        // We don't (yet) have general Verlet kernels for rcoulomb!=rvdw
        if (ir->rcoulomb != ir->rvdw)
        {
            // Since we have PME coulomb + LJ cut-off kernels with rcoulomb>rvdw
            // for PME load balancing, we can support this exception.
            bool bUsesPmeTwinRangeKernel = (EEL_PME_EWALD(ir->coulombtype) && ir->vdwtype == evdwCUT
                                            && ir->rcoulomb > ir->rvdw);
            if (!bUsesPmeTwinRangeKernel)
            {
                warning_error(wi,
                              "With Verlet lists rcoulomb!=rvdw is not supported (except for "
                              "rcoulomb>rvdw with PME electrostatics)");
            }
        }

        if (ir->vdwtype == evdwSHIFT || ir->vdwtype == evdwSWITCH)
        {
            if (ir->vdw_modifier == eintmodNONE || ir->vdw_modifier == eintmodPOTSHIFT)
            {
                ir->vdw_modifier = (ir->vdwtype == evdwSHIFT ? eintmodFORCESWITCH : eintmodPOTSWITCH);

                sprintf(warn_buf,
                        "Replacing vdwtype=%s by the equivalent combination of vdwtype=%s and "
                        "vdw_modifier=%s",
                        evdw_names[ir->vdwtype],
                        evdw_names[evdwCUT],
                        eintmod_names[ir->vdw_modifier]);
                warning_note(wi, warn_buf);

                ir->vdwtype = evdwCUT;
            }
            else
            {
                sprintf(warn_buf,
                        "Unsupported combination of vdwtype=%s and vdw_modifier=%s",
                        evdw_names[ir->vdwtype],
                        eintmod_names[ir->vdw_modifier]);
                warning_error(wi, warn_buf);
            }
        }

        if (!(ir->vdwtype == evdwCUT || ir->vdwtype == evdwPME))
        {
            warning_error(wi,
                          "With Verlet lists only cut-off and PME LJ interactions are supported");
        }
        if (!(ir->coulombtype == eelCUT || EEL_RF(ir->coulombtype) || EEL_PME(ir->coulombtype)
              || ir->coulombtype == eelEWALD))
        {
            warning_error(wi,
                          "With Verlet lists only cut-off, reaction-field, PME and Ewald "
                          "electrostatics are supported");
        }
        if (!(ir->coulomb_modifier == eintmodNONE || ir->coulomb_modifier == eintmodPOTSHIFT))
        {
            sprintf(warn_buf, "coulomb_modifier=%s is not supported", eintmod_names[ir->coulomb_modifier]);
            warning_error(wi, warn_buf);
        }

        if (EEL_USER(ir->coulombtype))
        {
            sprintf(warn_buf,
                    "Coulomb type %s is not supported with the verlet scheme",
                    eel_names[ir->coulombtype]);
            warning_error(wi, warn_buf);
        }

        if (ir->nstlist <= 0)
        {
            warning_error(wi, "With Verlet lists nstlist should be larger than 0");
        }

        if (ir->nstlist < 10)
        {
            warning_note(wi,
                         "With Verlet lists the optimal nstlist is >= 10, with GPUs >= 20. Note "
                         "that with the Verlet scheme, nstlist has no effect on the accuracy of "
                         "your simulation.");
        }

        rc_max = std::max(ir->rvdw, ir->rcoulomb);

        if (EI_TPI(ir->eI))
        {
            /* With TPI we set the pairlist cut-off later using the radius of the insterted molecule */
            ir->verletbuf_tol = 0;
            ir->rlist         = rc_max;
        }
        else if (ir->verletbuf_tol <= 0)
        {
            if (ir->verletbuf_tol == 0)
            {
                warning_error(wi, "Can not have Verlet buffer tolerance of exactly 0");
            }

            if (ir->rlist < rc_max)
            {
                warning_error(wi,
                              "With verlet lists rlist can not be smaller than rvdw or rcoulomb");
            }

            if (ir->rlist == rc_max && ir->nstlist > 1)
            {
                warning_note(
                        wi,
                        "rlist is equal to rvdw and/or rcoulomb: there is no explicit Verlet "
                        "buffer. The cluster pair list does have a buffering effect, but choosing "
                        "a larger rlist might be necessary for good energy conservation.");
            }
        }
        else
        {
            if (ir->rlist > rc_max)
            {
                warning_note(wi,
                             "You have set rlist larger than the interaction cut-off, but you also "
                             "have verlet-buffer-tolerance > 0. Will set rlist using "
                             "verlet-buffer-tolerance.");
            }

            if (ir->nstlist == 1)
            {
                /* No buffer required */
                ir->rlist = rc_max;
            }
            else
            {
                if (EI_DYNAMICS(ir->eI))
                {
                    if (inputrec2nboundeddim(ir) < 3)
                    {
                        warning_error(wi,
                                      "The box volume is required for calculating rlist from the "
                                      "energy drift with verlet-buffer-tolerance > 0. You are "
                                      "using at least one unbounded dimension, so no volume can be "
                                      "computed. Either use a finite box, or set rlist yourself "
                                      "together with verlet-buffer-tolerance = -1.");
                    }
                    /* Set rlist temporarily so we can continue processing */
                    ir->rlist = rc_max;
                }
                else
                {
                    /* Set the buffer to 5% of the cut-off */
                    ir->rlist = (1.0 + verlet_buffer_ratio_nodynamics) * rc_max;
                }
            }
        }
    }

    /* GENERAL INTEGRATOR STUFF */
    if (!EI_MD(ir->eI))
    {
        if (ir->etc != etcNO)
        {
            if (EI_RANDOM(ir->eI))
            {
                sprintf(warn_buf,
                        "Setting tcoupl from '%s' to 'no'. %s handles temperature coupling "
                        "implicitly. See the documentation for more information on which "
                        "parameters affect temperature for %s.",
                        etcoupl_names[ir->etc],
                        ei_names[ir->eI],
                        ei_names[ir->eI]);
            }
            else
            {
                sprintf(warn_buf,
                        "Setting tcoupl from '%s' to 'no'. Temperature coupling does not apply to "
                        "%s.",
                        etcoupl_names[ir->etc],
                        ei_names[ir->eI]);
            }
            warning_note(wi, warn_buf);
        }
        ir->etc = etcNO;
    }
    if (ir->eI == eiVVAK)
    {
        sprintf(warn_buf,
                "Integrator method %s is implemented primarily for validation purposes; for "
                "molecular dynamics, you should probably be using %s or %s",
                ei_names[eiVVAK],
                ei_names[eiMD],
                ei_names[eiVV]);
        warning_note(wi, warn_buf);
    }
    if (!EI_DYNAMICS(ir->eI))
    {
        if (ir->epc != epcNO)
        {
            sprintf(warn_buf,
                    "Setting pcoupl from '%s' to 'no'. Pressure coupling does not apply to %s.",
                    epcoupl_names[ir->epc],
                    ei_names[ir->eI]);
            warning_note(wi, warn_buf);
        }
        ir->epc = epcNO;
    }
    if (EI_DYNAMICS(ir->eI))
    {
        if (ir->nstcalcenergy < 0)
        {
            ir->nstcalcenergy = ir_optimal_nstcalcenergy(ir);
            if (ir->nstenergy != 0 && ir->nstenergy < ir->nstcalcenergy)
            {
                /* nstcalcenergy larger than nstener does not make sense.
                 * We ideally want nstcalcenergy=nstener.
                 */
                if (ir->nstlist > 0)
                {
                    ir->nstcalcenergy = lcd(ir->nstenergy, ir->nstlist);
                }
                else
                {
                    ir->nstcalcenergy = ir->nstenergy;
                }
            }
        }
        else if ((ir->nstenergy > 0 && ir->nstcalcenergy > ir->nstenergy)
                 || (ir->efep != efepNO && ir->fepvals->nstdhdl > 0
                     && (ir->nstcalcenergy > ir->fepvals->nstdhdl)))

        {
            const char* nsten    = "nstenergy";
            const char* nstdh    = "nstdhdl";
            const char* min_name = nsten;
            int         min_nst  = ir->nstenergy;

            /* find the smallest of ( nstenergy, nstdhdl ) */
            if (ir->efep != efepNO && ir->fepvals->nstdhdl > 0
                && (ir->nstenergy == 0 || ir->fepvals->nstdhdl < ir->nstenergy))
            {
                min_nst  = ir->fepvals->nstdhdl;
                min_name = nstdh;
            }
            /* If the user sets nstenergy small, we should respect that */
            sprintf(warn_buf, "Setting nstcalcenergy (%d) equal to %s (%d)", ir->nstcalcenergy, min_name, min_nst);
            warning_note(wi, warn_buf);
            ir->nstcalcenergy = min_nst;
        }

        if (ir->epc != epcNO)
        {
            if (ir->nstpcouple < 0)
            {
                ir->nstpcouple = ir_optimal_nstpcouple(ir);
            }
            if (ir->useMts && ir->nstpcouple % ir->mtsLevels.back().stepFactor != 0)
            {
                warning_error(wi,
                              "With multiple time stepping, nstpcouple should be a mutiple of "
                              "mts-factor");
            }
        }

        if (ir->nstcalcenergy > 0)
        {
            if (ir->efep != efepNO)
            {
                /* nstdhdl should be a multiple of nstcalcenergy */
                check_nst("nstcalcenergy", ir->nstcalcenergy, "nstdhdl", &ir->fepvals->nstdhdl, wi);
            }
            if (ir->bExpanded)
            {
                /* nstexpanded should be a multiple of nstcalcenergy */
                check_nst("nstcalcenergy", ir->nstcalcenergy, "nstexpanded", &ir->expandedvals->nstexpanded, wi);
            }
            /* for storing exact averages nstenergy should be
             * a multiple of nstcalcenergy
             */
            check_nst("nstcalcenergy", ir->nstcalcenergy, "nstenergy", &ir->nstenergy, wi);
        }

        // Inquire all MdModules, if their parameters match with the energy
        // calculation frequency
        gmx::EnergyCalculationFrequencyErrors energyCalculationFrequencyErrors(ir->nstcalcenergy);
        mdModulesNotifier.preProcessingNotifications_.notify(&energyCalculationFrequencyErrors);

        // Emit all errors from the energy calculation frequency checks
        for (const std::string& energyFrequencyErrorMessage :
             energyCalculationFrequencyErrors.errorMessages())
        {
            warning_error(wi, energyFrequencyErrorMessage);
        }
    }

    if (ir->nsteps == 0 && !ir->bContinuation)
    {
        warning_note(wi,
                     "For a correct single-point energy evaluation with nsteps = 0, use "
                     "continuation = yes to avoid constraining the input coordinates.");
    }

    /* LD STUFF */
    if ((EI_SD(ir->eI) || ir->eI == eiBD) && ir->bContinuation && ir->ld_seed != -1)
    {
        warning_note(wi,
                     "You are doing a continuation with SD or BD, make sure that ld_seed is "
                     "different from the previous run (using ld_seed=-1 will ensure this)");
    }

    /* TPI STUFF */
    if (EI_TPI(ir->eI))
    {
        sprintf(err_buf, "TPI only works with pbc = %s", c_pbcTypeNames[PbcType::Xyz].c_str());
        CHECK(ir->pbcType != PbcType::Xyz);
        sprintf(err_buf, "with TPI nstlist should be larger than zero");
        CHECK(ir->nstlist <= 0);
        sprintf(err_buf, "TPI does not work with full electrostatics other than PME");
        CHECK(EEL_FULL(ir->coulombtype) && !EEL_PME(ir->coulombtype));
    }

    /* SHAKE / LINCS */
    if ((opts->nshake > 0) && (opts->bMorse))
    {
        sprintf(warn_buf, "Using morse bond-potentials while constraining bonds is useless");
        warning(wi, warn_buf);
    }

    if ((EI_SD(ir->eI) || ir->eI == eiBD) && ir->bContinuation && ir->ld_seed != -1)
    {
        warning_note(wi,
                     "You are doing a continuation with SD or BD, make sure that ld_seed is "
                     "different from the previous run (using ld_seed=-1 will ensure this)");
    }
    /* verify simulated tempering options */

    if (ir->bSimTemp)
    {
        bool bAllTempZero = TRUE;
        for (i = 0; i < fep->n_lambda; i++)
        {
            sprintf(err_buf,
                    "Entry %d for %s must be between 0 and 1, instead is %g",
                    i,
                    efpt_names[efptTEMPERATURE],
                    fep->all_lambda[efptTEMPERATURE][i]);
            CHECK((fep->all_lambda[efptTEMPERATURE][i] < 0) || (fep->all_lambda[efptTEMPERATURE][i] > 1));
            if (fep->all_lambda[efptTEMPERATURE][i] > 0)
            {
                bAllTempZero = FALSE;
            }
        }
        sprintf(err_buf, "if simulated tempering is on, temperature-lambdas may not be all zero");
        CHECK(bAllTempZero == TRUE);

        sprintf(err_buf, "Simulated tempering is currently only compatible with md-vv");
        CHECK(ir->eI != eiVV);

        /* check compatability of the temperature coupling with simulated tempering */

        if (ir->etc == etcNOSEHOOVER)
        {
            sprintf(warn_buf,
                    "Nose-Hoover based temperature control such as [%s] my not be "
                    "entirelyconsistent with simulated tempering",
                    etcoupl_names[ir->etc]);
            warning_note(wi, warn_buf);
        }

        /* check that the temperatures make sense */

        sprintf(err_buf,
                "Higher simulated tempering temperature (%g) must be >= than the simulated "
                "tempering lower temperature (%g)",
                ir->simtempvals->simtemp_high,
                ir->simtempvals->simtemp_low);
        CHECK(ir->simtempvals->simtemp_high <= ir->simtempvals->simtemp_low);

        sprintf(err_buf,
                "Higher simulated tempering temperature (%g) must be >= zero",
                ir->simtempvals->simtemp_high);
        CHECK(ir->simtempvals->simtemp_high <= 0);

        sprintf(err_buf,
                "Lower simulated tempering temperature (%g) must be >= zero",
                ir->simtempvals->simtemp_low);
        CHECK(ir->simtempvals->simtemp_low <= 0);
    }

    /* verify free energy options */

    if (ir->efep != efepNO)
    {
        fep = ir->fepvals;
        sprintf(err_buf, "The soft-core power is %d and can only be 1 or 2", fep->sc_power);
        CHECK(fep->sc_alpha != 0 && fep->sc_power != 1 && fep->sc_power != 2);

        sprintf(err_buf,
                "The soft-core sc-r-power is %d and can only be 6. (sc-r-power 48 is no longer "
                "supported.)",
                static_cast<int>(fep->sc_r_power));
        CHECK(fep->sc_alpha != 0 && fep->sc_r_power != 6.0);

        sprintf(err_buf,
                "Can't use positive delta-lambda (%g) if initial state/lambda does not start at "
                "zero",
                fep->delta_lambda);
        CHECK(fep->delta_lambda > 0 && ((fep->init_fep_state > 0) || (fep->init_lambda > 0)));

        sprintf(err_buf,
                "Can't use positive delta-lambda (%g) with expanded ensemble simulations",
                fep->delta_lambda);
        CHECK(fep->delta_lambda > 0 && (ir->efep == efepEXPANDED));

        sprintf(err_buf, "Can only use expanded ensemble with md-vv (for now)");
        CHECK(!(EI_VV(ir->eI)) && (ir->efep == efepEXPANDED));

        sprintf(err_buf, "Free-energy not implemented for Ewald");
        CHECK(ir->coulombtype == eelEWALD);

        /* check validty of lambda inputs */
        if (fep->n_lambda == 0)
        {
            /* Clear output in case of no states:*/
            sprintf(err_buf, "init-lambda-state set to %d: no lambda states are defined.", fep->init_fep_state);
            CHECK((fep->init_fep_state >= 0) && (fep->n_lambda == 0));
        }
        else
        {
            sprintf(err_buf,
                    "initial thermodynamic state %d does not exist, only goes to %d",
                    fep->init_fep_state,
                    fep->n_lambda - 1);
            CHECK((fep->init_fep_state >= fep->n_lambda));
        }

        sprintf(err_buf,
                "Lambda state must be set, either with init-lambda-state or with init-lambda");
        CHECK((fep->init_fep_state < 0) && (fep->init_lambda < 0));

        sprintf(err_buf,
                "init-lambda=%g while init-lambda-state=%d. Lambda state must be set either with "
                "init-lambda-state or with init-lambda, but not both",
                fep->init_lambda,
                fep->init_fep_state);
        CHECK((fep->init_fep_state >= 0) && (fep->init_lambda >= 0));


        if ((fep->init_lambda >= 0) && (fep->delta_lambda == 0))
        {
            int n_lambda_terms;
            n_lambda_terms = 0;
            for (i = 0; i < efptNR; i++)
            {
                if (fep->separate_dvdl[i])
                {
                    n_lambda_terms++;
                }
            }
            if (n_lambda_terms > 1)
            {
                sprintf(warn_buf,
                        "If lambda vector states (fep-lambdas, coul-lambdas etc.) are set, don't "
                        "use init-lambda to set lambda state (except for slow growth). Use "
                        "init-lambda-state instead.");
                warning(wi, warn_buf);
            }

            if (n_lambda_terms < 2 && fep->n_lambda > 0)
            {
                warning_note(wi,
                             "init-lambda is deprecated for setting lambda state (except for slow "
                             "growth). Use init-lambda-state instead.");
            }
        }

        for (j = 0; j < efptNR; j++)
        {
            for (i = 0; i < fep->n_lambda; i++)
            {
                sprintf(err_buf,
                        "Entry %d for %s must be between 0 and 1, instead is %g",
                        i,
                        efpt_names[j],
                        fep->all_lambda[j][i]);
                CHECK((fep->all_lambda[j][i] < 0) || (fep->all_lambda[j][i] > 1));
            }
        }

        if ((fep->sc_alpha > 0) && (!fep->bScCoul))
        {
            for (i = 0; i < fep->n_lambda; i++)
            {
                sprintf(err_buf,
                        "For state %d, vdw-lambdas (%f) is changing with vdw softcore, while "
                        "coul-lambdas (%f) is nonzero without coulomb softcore: this will lead to "
                        "crashes, and is not supported.",
                        i,
                        fep->all_lambda[efptVDW][i],
                        fep->all_lambda[efptCOUL][i]);
                CHECK((fep->sc_alpha > 0)
                      && (((fep->all_lambda[efptCOUL][i] > 0.0) && (fep->all_lambda[efptCOUL][i] < 1.0))
                          && ((fep->all_lambda[efptVDW][i] > 0.0) && (fep->all_lambda[efptVDW][i] < 1.0))));
            }
        }

        if ((fep->bScCoul) && (EEL_PME(ir->coulombtype)))
        {
            real sigma, lambda, r_sc;

            sigma = 0.34;
            /* Maximum estimate for A and B charges equal with lambda power 1 */
            lambda = 0.5;
            r_sc = std::pow(lambda * fep->sc_alpha * std::pow(sigma / ir->rcoulomb, fep->sc_r_power) + 1.0,
                            1.0 / fep->sc_r_power);
            sprintf(warn_buf,
                    "With PME there is a minor soft core effect present at the cut-off, "
                    "proportional to (LJsigma/rcoulomb)^%g. This could have a minor effect on "
                    "energy conservation, but usually other effects dominate. With a common sigma "
                    "value of %g nm the fraction of the particle-particle potential at the cut-off "
                    "at lambda=%g is around %.1e, while ewald-rtol is %.1e.",
                    fep->sc_r_power,
                    sigma,
                    lambda,
                    r_sc - 1.0,
                    ir->ewald_rtol);
            warning_note(wi, warn_buf);
        }

        /*  Free Energy Checks -- In an ideal world, slow growth and FEP would
            be treated differently, but that's the next step */

        for (i = 0; i < efptNR; i++)
        {
            for (j = 0; j < fep->n_lambda; j++)
            {
                sprintf(err_buf, "%s[%d] must be between 0 and 1", efpt_names[i], j);
                CHECK((fep->all_lambda[i][j] < 0) || (fep->all_lambda[i][j] > 1));
            }
        }
    }

    if ((ir->bSimTemp) || (ir->efep == efepEXPANDED))
    {
        fep = ir->fepvals;

        /* checking equilibration of weights inputs for validity */

        sprintf(err_buf,
                "weight-equil-number-all-lambda (%d) is ignored if lmc-weights-equil is not equal "
                "to %s",
                expand->equil_n_at_lam,
                elmceq_names[elmceqNUMATLAM]);
        CHECK((expand->equil_n_at_lam > 0) && (expand->elmceq != elmceqNUMATLAM));

        sprintf(err_buf,
                "weight-equil-number-samples (%d) is ignored if lmc-weights-equil is not equal to "
                "%s",
                expand->equil_samples,
                elmceq_names[elmceqSAMPLES]);
        CHECK((expand->equil_samples > 0) && (expand->elmceq != elmceqSAMPLES));

        sprintf(err_buf,
                "weight-equil-number-steps (%d) is ignored if lmc-weights-equil is not equal to %s",
                expand->equil_steps,
                elmceq_names[elmceqSTEPS]);
        CHECK((expand->equil_steps > 0) && (expand->elmceq != elmceqSTEPS));

        sprintf(err_buf,
                "weight-equil-wl-delta (%d) is ignored if lmc-weights-equil is not equal to %s",
                expand->equil_samples,
                elmceq_names[elmceqWLDELTA]);
        CHECK((expand->equil_wl_delta > 0) && (expand->elmceq != elmceqWLDELTA));

        sprintf(err_buf,
                "weight-equil-count-ratio (%f) is ignored if lmc-weights-equil is not equal to %s",
                expand->equil_ratio,
                elmceq_names[elmceqRATIO]);
        CHECK((expand->equil_ratio > 0) && (expand->elmceq != elmceqRATIO));

        sprintf(err_buf,
                "weight-equil-number-all-lambda (%d) must be a positive integer if "
                "lmc-weights-equil=%s",
                expand->equil_n_at_lam,
                elmceq_names[elmceqNUMATLAM]);
        CHECK((expand->equil_n_at_lam <= 0) && (expand->elmceq == elmceqNUMATLAM));

        sprintf(err_buf,
                "weight-equil-number-samples (%d) must be a positive integer if "
                "lmc-weights-equil=%s",
                expand->equil_samples,
                elmceq_names[elmceqSAMPLES]);
        CHECK((expand->equil_samples <= 0) && (expand->elmceq == elmceqSAMPLES));

        sprintf(err_buf,
                "weight-equil-number-steps (%d) must be a positive integer if lmc-weights-equil=%s",
                expand->equil_steps,
                elmceq_names[elmceqSTEPS]);
        CHECK((expand->equil_steps <= 0) && (expand->elmceq == elmceqSTEPS));

        sprintf(err_buf,
                "weight-equil-wl-delta (%f) must be > 0 if lmc-weights-equil=%s",
                expand->equil_wl_delta,
                elmceq_names[elmceqWLDELTA]);
        CHECK((expand->equil_wl_delta <= 0) && (expand->elmceq == elmceqWLDELTA));

        sprintf(err_buf,
                "weight-equil-count-ratio (%f) must be > 0 if lmc-weights-equil=%s",
                expand->equil_ratio,
                elmceq_names[elmceqRATIO]);
        CHECK((expand->equil_ratio <= 0) && (expand->elmceq == elmceqRATIO));

        sprintf(err_buf,
                "lmc-weights-equil=%s only possible when lmc-stats = %s or lmc-stats %s",
                elmceq_names[elmceqWLDELTA],
                elamstats_names[elamstatsWL],
                elamstats_names[elamstatsWWL]);
        CHECK((expand->elmceq == elmceqWLDELTA) && (!EWL(expand->elamstats)));

        sprintf(err_buf, "lmc-repeats (%d) must be greater than 0", expand->lmc_repeats);
        CHECK((expand->lmc_repeats <= 0));
        sprintf(err_buf, "minimum-var-min (%d) must be greater than 0", expand->minvarmin);
        CHECK((expand->minvarmin <= 0));
        sprintf(err_buf, "weight-c-range (%d) must be greater or equal to 0", expand->c_range);
        CHECK((expand->c_range < 0));
        sprintf(err_buf,
                "init-lambda-state (%d) must be zero if lmc-forced-nstart (%d)> 0 and lmc-move != "
                "'no'",
                fep->init_fep_state,
                expand->lmc_forced_nstart);
        CHECK((fep->init_fep_state != 0) && (expand->lmc_forced_nstart > 0)
              && (expand->elmcmove != elmcmoveNO));
        sprintf(err_buf, "lmc-forced-nstart (%d) must not be negative", expand->lmc_forced_nstart);
        CHECK((expand->lmc_forced_nstart < 0));
        sprintf(err_buf,
                "init-lambda-state (%d) must be in the interval [0,number of lambdas)",
                fep->init_fep_state);
        CHECK((fep->init_fep_state < 0) || (fep->init_fep_state >= fep->n_lambda));

        sprintf(err_buf, "init-wl-delta (%f) must be greater than or equal to 0", expand->init_wl_delta);
        CHECK((expand->init_wl_delta < 0));
        sprintf(err_buf, "wl-ratio (%f) must be between 0 and 1", expand->wl_ratio);
        CHECK((expand->wl_ratio <= 0) || (expand->wl_ratio >= 1));
        sprintf(err_buf, "wl-scale (%f) must be between 0 and 1", expand->wl_scale);
        CHECK((expand->wl_scale <= 0) || (expand->wl_scale >= 1));

        /* if there is no temperature control, we need to specify an MC temperature */
        if (!integratorHasReferenceTemperature(ir) && (expand->elmcmove != elmcmoveNO)
            && (expand->mc_temp <= 0.0))
        {
            sprintf(err_buf,
                    "If there is no temperature control, and lmc-mcmove!='no', mc_temp must be set "
                    "to a positive number");
            warning_error(wi, err_buf);
        }
        if (expand->nstTij > 0)
        {
            sprintf(err_buf, "nstlog must be non-zero");
            CHECK(ir->nstlog == 0);
            // Avoid modulus by zero in the case that already triggered an error exit.
            if (ir->nstlog != 0)
            {
                sprintf(err_buf,
                        "nst-transition-matrix (%d) must be an integer multiple of nstlog (%d)",
                        expand->nstTij,
                        ir->nstlog);
                CHECK((expand->nstTij % ir->nstlog) != 0);
            }
        }
    }

    /* PBC/WALLS */
    sprintf(err_buf, "walls only work with pbc=%s", c_pbcTypeNames[PbcType::XY].c_str());
    CHECK(ir->nwall && ir->pbcType != PbcType::XY);

    /* VACUUM STUFF */
    if (ir->pbcType != PbcType::Xyz && ir->nwall != 2)
    {
        if (ir->pbcType == PbcType::No)
        {
            if (ir->epc != epcNO)
            {
                warning(wi, "Turning off pressure coupling for vacuum system");
                ir->epc = epcNO;
            }
        }
        else
        {
            sprintf(err_buf,
                    "Can not have pressure coupling with pbc=%s",
                    c_pbcTypeNames[ir->pbcType].c_str());
            CHECK(ir->epc != epcNO);
        }
        sprintf(err_buf, "Can not have Ewald with pbc=%s", c_pbcTypeNames[ir->pbcType].c_str());
        CHECK(EEL_FULL(ir->coulombtype));

        sprintf(err_buf,
                "Can not have dispersion correction with pbc=%s",
                c_pbcTypeNames[ir->pbcType].c_str());
        CHECK(ir->eDispCorr != edispcNO);
    }

    if (ir->rlist == 0.0)
    {
        sprintf(err_buf,
                "can only have neighborlist cut-off zero (=infinite)\n"
                "with coulombtype = %s or coulombtype = %s\n"
                "without periodic boundary conditions (pbc = %s) and\n"
                "rcoulomb and rvdw set to zero",
                eel_names[eelCUT],
                eel_names[eelUSER],
                c_pbcTypeNames[PbcType::No].c_str());
        CHECK(((ir->coulombtype != eelCUT) && (ir->coulombtype != eelUSER))
              || (ir->pbcType != PbcType::No) || (ir->rcoulomb != 0.0) || (ir->rvdw != 0.0));

        if (ir->nstlist > 0)
        {
            warning_note(wi,
                         "Simulating without cut-offs can be (slightly) faster with nstlist=0, "
                         "nstype=simple and only one MPI rank");
        }
    }

    /* COMM STUFF */
    if (ir->nstcomm == 0)
    {
        // TODO Change this behaviour. There should be exactly one way
        // to turn off an algorithm.
        ir->comm_mode = ecmNO;
    }
    if (ir->comm_mode != ecmNO)
    {
        if (ir->nstcomm < 0)
        {
            // TODO Such input was once valid. Now that we've been
            // helpful for a few years, we should reject such input,
            // lest we have to support every historical decision
            // forever.
            warning(wi,
                    "If you want to remove the rotation around the center of mass, you should set "
                    "comm_mode = Angular instead of setting nstcomm < 0. nstcomm is modified to "
                    "its absolute value");
            ir->nstcomm = abs(ir->nstcomm);
        }

        if (ir->nstcalcenergy > 0 && ir->nstcomm < ir->nstcalcenergy)
        {
            warning_note(wi,
                         "nstcomm < nstcalcenergy defeats the purpose of nstcalcenergy, setting "
                         "nstcomm to nstcalcenergy");
            ir->nstcomm = ir->nstcalcenergy;
        }

        if (ir->comm_mode == ecmANGULAR)
        {
            sprintf(err_buf,
                    "Can not remove the rotation around the center of mass with periodic "
                    "molecules");
            CHECK(ir->bPeriodicMols);
            if (ir->pbcType != PbcType::No)
            {
                warning(wi,
                        "Removing the rotation around the center of mass in a periodic system, "
                        "this can lead to artifacts. Only use this on a single (cluster of) "
                        "molecules. This cluster should not cross periodic boundaries.");
            }
        }
    }

    if (EI_STATE_VELOCITY(ir->eI) && !EI_SD(ir->eI) && ir->pbcType == PbcType::No && ir->comm_mode != ecmANGULAR)
    {
        sprintf(warn_buf,
                "Tumbling and flying ice-cubes: We are not removing rotation around center of mass "
                "in a non-periodic system. You should probably set comm_mode = ANGULAR or use "
                "integrator = %s.",
                ei_names[eiSD1]);
        warning_note(wi, warn_buf);
    }

    /* TEMPERATURE COUPLING */
    if (ir->etc == etcYES)
    {
        ir->etc = etcBERENDSEN;
        warning_note(wi,
                     "Old option for temperature coupling given: "
                     "changing \"yes\" to \"Berendsen\"\n");
    }

    if ((ir->etc == etcNOSEHOOVER) || (ir->epc == epcMTTK))
    {
        if (ir->opts.nhchainlength < 1)
        {
            sprintf(warn_buf,
                    "number of Nose-Hoover chains (currently %d) cannot be less than 1,reset to "
                    "1\n",
                    ir->opts.nhchainlength);
            ir->opts.nhchainlength = 1;
            warning(wi, warn_buf);
        }

        if (ir->etc == etcNOSEHOOVER && !EI_VV(ir->eI) && ir->opts.nhchainlength > 1)
        {
            warning_note(
                    wi,
                    "leapfrog does not yet support Nose-Hoover chains, nhchainlength reset to 1");
            ir->opts.nhchainlength = 1;
        }
    }
    else
    {
        ir->opts.nhchainlength = 0;
    }

    if (ir->eI == eiVVAK)
    {
        sprintf(err_buf,
                "%s implemented primarily for validation, and requires nsttcouple = 1 and "
                "nstpcouple = 1.",
                ei_names[eiVVAK]);
        CHECK((ir->nsttcouple != 1) || (ir->nstpcouple != 1));
    }

    if (ETC_ANDERSEN(ir->etc))
    {
        sprintf(err_buf,
                "%s temperature control not supported for integrator %s.",
                etcoupl_names[ir->etc],
                ei_names[ir->eI]);
        CHECK(!(EI_VV(ir->eI)));

        if (ir->nstcomm > 0 && (ir->etc == etcANDERSEN))
        {
            sprintf(warn_buf,
                    "Center of mass removal not necessary for %s.  All velocities of coupled "
                    "groups are rerandomized periodically, so flying ice cube errors will not "
                    "occur.",
                    etcoupl_names[ir->etc]);
            warning_note(wi, warn_buf);
        }

        sprintf(err_buf,
                "nstcomm must be 1, not %d for %s, as velocities of atoms in coupled groups are "
                "randomized every time step",
                ir->nstcomm,
                etcoupl_names[ir->etc]);
        CHECK(ir->nstcomm > 1 && (ir->etc == etcANDERSEN));
    }

    if (ir->etc == etcBERENDSEN)
    {
        sprintf(warn_buf,
                "The %s thermostat does not generate the correct kinetic energy distribution. You "
                "might want to consider using the %s thermostat.",
                ETCOUPLTYPE(ir->etc),
                ETCOUPLTYPE(etcVRESCALE));
        warning_note(wi, warn_buf);
    }

    if ((ir->etc == etcNOSEHOOVER || ETC_ANDERSEN(ir->etc)) && ir->epc == epcBERENDSEN)
    {
        sprintf(warn_buf,
                "Using Berendsen pressure coupling invalidates the "
                "true ensemble for the thermostat");
        warning(wi, warn_buf);
    }

    /* PRESSURE COUPLING */
    if (ir->epc == epcISOTROPIC)
    {
        ir->epc = epcBERENDSEN;
        warning_note(wi,
                     "Old option for pressure coupling given: "
                     "changing \"Isotropic\" to \"Berendsen\"\n");
    }

    if (ir->epc != epcNO)
    {
        dt_pcoupl = ir->nstpcouple * ir->delta_t;

        sprintf(err_buf, "tau-p must be > 0 instead of %g\n", ir->tau_p);
        CHECK(ir->tau_p <= 0);

        if (ir->tau_p / dt_pcoupl < pcouple_min_integration_steps(ir->epc) - 10 * GMX_REAL_EPS)
        {
            sprintf(warn_buf,
                    "For proper integration of the %s barostat, tau-p (%g) should be at least %d "
                    "times larger than nstpcouple*dt (%g)",
                    EPCOUPLTYPE(ir->epc),
                    ir->tau_p,
                    pcouple_min_integration_steps(ir->epc),
                    dt_pcoupl);
            warning(wi, warn_buf);
        }

        sprintf(err_buf,
                "compressibility must be > 0 when using pressure"
                " coupling %s\n",
                EPCOUPLTYPE(ir->epc));
        CHECK(ir->compress[XX][XX] < 0 || ir->compress[YY][YY] < 0 || ir->compress[ZZ][ZZ] < 0
              || (trace(ir->compress) == 0 && ir->compress[YY][XX] <= 0 && ir->compress[ZZ][XX] <= 0
                  && ir->compress[ZZ][YY] <= 0));

        if (epcPARRINELLORAHMAN == ir->epc && opts->bGenVel)
        {
            sprintf(warn_buf,
                    "You are generating velocities so I am assuming you "
                    "are equilibrating a system. You are using "
                    "%s pressure coupling, but this can be "
                    "unstable for equilibration. If your system crashes, try "
                    "equilibrating first with Berendsen pressure coupling. If "
                    "you are not equilibrating the system, you can probably "
                    "ignore this warning.",
                    epcoupl_names[ir->epc]);
            warning(wi, warn_buf);
        }
    }

    if (!EI_VV(ir->eI))
    {
        if (ir->epc == epcMTTK)
        {
            warning_error(wi, "MTTK pressure coupling requires a Velocity-verlet integrator");
        }
    }

    /* ELECTROSTATICS */
    /* More checks are in triple check (grompp.c) */

    if (ir->coulombtype == eelSWITCH)
    {
        sprintf(warn_buf,
                "coulombtype = %s is only for testing purposes and can lead to serious "
                "artifacts, advice: use coulombtype = %s",
                eel_names[ir->coulombtype],
                eel_names[eelRF_ZERO]);
        warning(wi, warn_buf);
    }

    if (EEL_RF(ir->coulombtype) && ir->epsilon_rf == 1 && ir->epsilon_r != 1)
    {
        sprintf(warn_buf,
                "epsilon-r = %g and epsilon-rf = 1 with reaction field, proceeding assuming old "
                "format and exchanging epsilon-r and epsilon-rf",
                ir->epsilon_r);
        warning(wi, warn_buf);
        ir->epsilon_rf = ir->epsilon_r;
        ir->epsilon_r  = 1.0;
    }

    if (ir->epsilon_r == 0)
    {
        sprintf(err_buf,
                "It is pointless to use long-range electrostatics with infinite relative "
                "permittivity."
                "Since you are effectively turning of electrostatics, a plain cutoff will be much "
                "faster.");
        CHECK(EEL_FULL(ir->coulombtype));
    }

    if (getenv("GMX_DO_GALACTIC_DYNAMICS") == nullptr)
    {
        sprintf(err_buf, "epsilon-r must be >= 0 instead of %g\n", ir->epsilon_r);
        CHECK(ir->epsilon_r < 0);
    }

    if (EEL_RF(ir->coulombtype))
    {
        /* reaction field (at the cut-off) */

        if (ir->coulombtype == eelRF_ZERO && ir->epsilon_rf != 0)
        {
            sprintf(warn_buf,
                    "With coulombtype = %s, epsilon-rf must be 0, assuming you meant epsilon_rf=0",
                    eel_names[ir->coulombtype]);
            warning(wi, warn_buf);
            ir->epsilon_rf = 0.0;
        }

        sprintf(err_buf, "epsilon-rf must be >= epsilon-r");
        CHECK((ir->epsilon_rf < ir->epsilon_r && ir->epsilon_rf != 0) || (ir->epsilon_r == 0));
        if (ir->epsilon_rf == ir->epsilon_r)
        {
            sprintf(warn_buf,
                    "Using epsilon-rf = epsilon-r with %s does not make sense",
                    eel_names[ir->coulombtype]);
            warning(wi, warn_buf);
        }
    }
    /* Allow rlist>rcoulomb for tabulated long range stuff. This just
     * means the interaction is zero outside rcoulomb, but it helps to
     * provide accurate energy conservation.
     */
    if (ir_coulomb_might_be_zero_at_cutoff(ir))
    {
        if (ir_coulomb_switched(ir))
        {
            sprintf(err_buf,
                    "With coulombtype = %s rcoulomb_switch must be < rcoulomb. Or, better: Use the "
                    "potential modifier options!",
                    eel_names[ir->coulombtype]);
            CHECK(ir->rcoulomb_switch >= ir->rcoulomb);
        }
    }

    if (ir->coulombtype == eelSWITCH || ir->coulombtype == eelSHIFT)
    {
        sprintf(err_buf,
                "Explicit switch/shift coulomb interactions cannot be used in combination with a "
                "secondary coulomb-modifier.");
        CHECK(ir->coulomb_modifier != eintmodNONE);
    }
    if (ir->vdwtype == evdwSWITCH || ir->vdwtype == evdwSHIFT)
    {
        sprintf(err_buf,
                "Explicit switch/shift vdw interactions cannot be used in combination with a "
                "secondary vdw-modifier.");
        CHECK(ir->vdw_modifier != eintmodNONE);
    }

    if (ir->coulombtype == eelSWITCH || ir->coulombtype == eelSHIFT || ir->vdwtype == evdwSWITCH
        || ir->vdwtype == evdwSHIFT)
    {
        sprintf(warn_buf,
                "The switch/shift interaction settings are just for compatibility; you will get "
                "better "
                "performance from applying potential modifiers to your interactions!\n");
        warning_note(wi, warn_buf);
    }

    if (ir->coulombtype == eelPMESWITCH || ir->coulomb_modifier == eintmodPOTSWITCH)
    {
        if (ir->rcoulomb_switch / ir->rcoulomb < 0.9499)
        {
            real percentage = 100 * (ir->rcoulomb - ir->rcoulomb_switch) / ir->rcoulomb;
            sprintf(warn_buf,
                    "The switching range should be 5%% or less (currently %.2f%% using a switching "
                    "range of %4f-%4f) for accurate electrostatic energies, energy conservation "
                    "will be good regardless, since ewald_rtol = %g.",
                    percentage,
                    ir->rcoulomb_switch,
                    ir->rcoulomb,
                    ir->ewald_rtol);
            warning(wi, warn_buf);
        }
    }

    if (ir->vdwtype == evdwSWITCH || ir->vdw_modifier == eintmodPOTSWITCH)
    {
        if (ir->rvdw_switch == 0)
        {
            sprintf(warn_buf,
                    "rvdw-switch is equal 0 even though you are using a switched Lennard-Jones "
                    "potential.  This suggests it was not set in the mdp, which can lead to large "
                    "energy errors.  In GROMACS, 0.05 to 0.1 nm is often a reasonable vdw "
                    "switching range.");
            warning(wi, warn_buf);
        }
    }

    if (EEL_FULL(ir->coulombtype))
    {
        if (ir->coulombtype == eelPMESWITCH || ir->coulombtype == eelPMEUSER
            || ir->coulombtype == eelPMEUSERSWITCH)
        {
            sprintf(err_buf, "With coulombtype = %s, rcoulomb must be <= rlist", eel_names[ir->coulombtype]);
            CHECK(ir->rcoulomb > ir->rlist);
        }
    }

    if (EEL_PME(ir->coulombtype) || EVDW_PME(ir->vdwtype))
    {
        // TODO: Move these checks into the ewald module with the options class
        int orderMin = 3;
        int orderMax = (ir->coulombtype == eelP3M_AD ? 8 : 12);

        if (ir->pme_order < orderMin || ir->pme_order > orderMax)
        {
            sprintf(warn_buf,
                    "With coulombtype = %s, you should have %d <= pme-order <= %d",
                    eel_names[ir->coulombtype],
                    orderMin,
                    orderMax);
            warning_error(wi, warn_buf);
        }
    }

    if (ir->nwall == 2 && EEL_FULL(ir->coulombtype))
    {
        if (ir->ewald_geometry == eewg3D)
        {
            sprintf(warn_buf,
                    "With pbc=%s you should use ewald-geometry=%s",
                    c_pbcTypeNames[ir->pbcType].c_str(),
                    eewg_names[eewg3DC]);
            warning(wi, warn_buf);
        }
        /* This check avoids extra pbc coding for exclusion corrections */
        sprintf(err_buf, "wall-ewald-zfac should be >= 2");
        CHECK(ir->wall_ewald_zfac < 2);
    }
    if ((ir->ewald_geometry == eewg3DC) && (ir->pbcType != PbcType::XY) && EEL_FULL(ir->coulombtype))
    {
        sprintf(warn_buf,
                "With %s and ewald_geometry = %s you should use pbc = %s",
                eel_names[ir->coulombtype],
                eewg_names[eewg3DC],
                c_pbcTypeNames[PbcType::XY].c_str());
        warning(wi, warn_buf);
    }
    if ((ir->epsilon_surface != 0) && EEL_FULL(ir->coulombtype))
    {
        sprintf(err_buf, "Cannot have periodic molecules with epsilon_surface > 0");
        CHECK(ir->bPeriodicMols);
        sprintf(warn_buf, "With epsilon_surface > 0 all molecules should be neutral.");
        warning_note(wi, warn_buf);
        sprintf(warn_buf,
                "With epsilon_surface > 0 you can only use domain decomposition "
                "when there are only small molecules with all bonds constrained (mdrun will check "
                "for this).");
        warning_note(wi, warn_buf);
    }

    if (ir_vdw_switched(ir))
    {
        sprintf(err_buf, "With switched vdw forces or potentials, rvdw-switch must be < rvdw");
        CHECK(ir->rvdw_switch >= ir->rvdw);

        if (ir->rvdw_switch < 0.5 * ir->rvdw)
        {
            sprintf(warn_buf,
                    "You are applying a switch function to vdw forces or potentials from %g to %g "
                    "nm, which is more than half the interaction range, whereas switch functions "
                    "are intended to act only close to the cut-off.",
                    ir->rvdw_switch,
                    ir->rvdw);
            warning_note(wi, warn_buf);
        }
    }

    if (ir->vdwtype == evdwPME)
    {
        if (!(ir->vdw_modifier == eintmodNONE || ir->vdw_modifier == eintmodPOTSHIFT))
        {
            sprintf(err_buf,
                    "With vdwtype = %s, the only supported modifiers are %s and %s",
                    evdw_names[ir->vdwtype],
                    eintmod_names[eintmodPOTSHIFT],
                    eintmod_names[eintmodNONE]);
            warning_error(wi, err_buf);
        }
    }

    if (ir->vdwtype == evdwUSER && ir->eDispCorr != edispcNO)
    {
        warning_note(wi,
                     "You have selected user tables with dispersion correction, the dispersion "
                     "will be corrected to -C6/r^6 beyond rvdw_switch (the tabulated interaction "
                     "between rvdw_switch and rvdw will not be double counted). Make sure that you "
                     "really want dispersion correction to -C6/r^6.");
    }

    if (ir->eI == eiLBFGS && (ir->coulombtype == eelCUT || ir->vdwtype == evdwCUT) && ir->rvdw != 0)
    {
        warning(wi, "For efficient BFGS minimization, use switch/shift/pme instead of cut-off.");
    }

    if (ir->eI == eiLBFGS && ir->nbfgscorr <= 0)
    {
        warning(wi, "Using L-BFGS with nbfgscorr<=0 just gets you steepest descent.");
    }

    /* IMPLICIT SOLVENT */
    if (ir->coulombtype == eelGB_NOTUSED)
    {
        sprintf(warn_buf, "Invalid option %s for coulombtype", eel_names[ir->coulombtype]);
        warning_error(wi, warn_buf);
    }

    if (ir->bQMMM)
    {
        warning_error(wi, "The QMMM integration you are trying to use is no longer supported");
    }

    if (ir->bAdress)
    {
        gmx_fatal(FARGS, "AdResS simulations are no longer supported");
    }
}

/* interpret a number of doubles from a string and put them in an array,
   after allocating space for them.
   str = the input string
   n = the (pre-allocated) number of doubles read
   r = the output array of doubles. */
static void parse_n_real(char* str, int* n, real** r, warninp_t wi)
{
    auto values = gmx::splitString(str);
    *n          = values.size();

    snew(*r, *n);
    for (int i = 0; i < *n; i++)
    {
        try
        {
            (*r)[i] = gmx::fromString<real>(values[i]);
        }
        catch (gmx::GromacsException&)
        {
            warning_error(wi,
                          "Invalid value " + values[i]
                                  + " in string in mdp file. Expected a real number.");
        }
    }
}


static void do_fep_params(t_inputrec* ir, char fep_lambda[][STRLEN], char weights[STRLEN], warninp_t wi)
{

    int         i, j, max_n_lambda, nweights, nfep[efptNR];
    t_lambda*   fep    = ir->fepvals;
    t_expanded* expand = ir->expandedvals;
    real**      count_fep_lambdas;
    bool        bOneLambda = TRUE;

    snew(count_fep_lambdas, efptNR);

    /* FEP input processing */
    /* first, identify the number of lambda values for each type.
       All that are nonzero must have the same number */

    for (i = 0; i < efptNR; i++)
    {
        parse_n_real(fep_lambda[i], &(nfep[i]), &(count_fep_lambdas[i]), wi);
    }

    /* now, determine the number of components.  All must be either zero, or equal. */

    max_n_lambda = 0;
    for (i = 0; i < efptNR; i++)
    {
        if (nfep[i] > max_n_lambda)
        {
            max_n_lambda = nfep[i]; /* here's a nonzero one.  All of them
                                       must have the same number if its not zero.*/
            break;
        }
    }

    for (i = 0; i < efptNR; i++)
    {
        if (nfep[i] == 0)
        {
            ir->fepvals->separate_dvdl[i] = FALSE;
        }
        else if (nfep[i] == max_n_lambda)
        {
            if (i != efptTEMPERATURE) /* we treat this differently -- not really a reason to compute
                                         the derivative with respect to the temperature currently */
            {
                ir->fepvals->separate_dvdl[i] = TRUE;
            }
        }
        else
        {
            gmx_fatal(FARGS,
                      "Number of lambdas (%d) for FEP type %s not equal to number of other types "
                      "(%d)",
                      nfep[i],
                      efpt_names[i],
                      max_n_lambda);
        }
    }
    /* we don't print out dhdl if the temperature is changing, since we can't correctly define dhdl in this case */
    ir->fepvals->separate_dvdl[efptTEMPERATURE] = FALSE;

    /* the number of lambdas is the number we've read in, which is either zero
       or the same for all */
    fep->n_lambda = max_n_lambda;

    /* allocate space for the array of lambda values */
    snew(fep->all_lambda, efptNR);
    /* if init_lambda is defined, we need to set lambda */
    if ((fep->init_lambda > 0) && (fep->n_lambda == 0))
    {
        ir->fepvals->separate_dvdl[efptFEP] = TRUE;
    }
    /* otherwise allocate the space for all of the lambdas, and transfer the data */
    for (i = 0; i < efptNR; i++)
    {
        snew(fep->all_lambda[i], fep->n_lambda);
        if (nfep[i] > 0) /* if it's zero, then the count_fep_lambda arrays
                            are zero */
        {
            for (j = 0; j < fep->n_lambda; j++)
            {
                fep->all_lambda[i][j] = static_cast<double>(count_fep_lambdas[i][j]);
            }
            sfree(count_fep_lambdas[i]);
        }
    }
    sfree(count_fep_lambdas);

    /* "fep-vals" is either zero or the full number. If zero, we'll need to define fep-lambdas for
       internal bookkeeping -- for now, init_lambda */

    if ((nfep[efptFEP] == 0) && (fep->init_lambda >= 0))
    {
        for (i = 0; i < fep->n_lambda; i++)
        {
            fep->all_lambda[efptFEP][i] = fep->init_lambda;
        }
    }

    /* check to see if only a single component lambda is defined, and soft core is defined.
       In this case, turn on coulomb soft core */

    if (max_n_lambda == 0)
    {
        bOneLambda = TRUE;
    }
    else
    {
        for (i = 0; i < efptNR; i++)
        {
            if ((nfep[i] != 0) && (i != efptFEP))
            {
                bOneLambda = FALSE;
            }
        }
    }
    if ((bOneLambda) && (fep->sc_alpha > 0))
    {
        fep->bScCoul = TRUE;
    }

    /* Fill in the others with the efptFEP if they are not explicitly
       specified (i.e. nfep[i] == 0).  This means if fep is not defined,
       they are all zero. */

    for (i = 0; i < efptNR; i++)
    {
        if ((nfep[i] == 0) && (i != efptFEP))
        {
            for (j = 0; j < fep->n_lambda; j++)
            {
                fep->all_lambda[i][j] = fep->all_lambda[efptFEP][j];
            }
        }
    }


    /* now read in the weights */
    parse_n_real(weights, &nweights, &(expand->init_lambda_weights), wi);
    if (nweights == 0)
    {
        snew(expand->init_lambda_weights, fep->n_lambda); /* initialize to zero */
    }
    else if (nweights != fep->n_lambda)
    {
        gmx_fatal(FARGS,
                  "Number of weights (%d) is not equal to number of lambda values (%d)",
                  nweights,
                  fep->n_lambda);
    }
    if ((expand->nstexpanded < 0) && (ir->efep != efepNO))
    {
        expand->nstexpanded = fep->nstdhdl;
        /* if you don't specify nstexpanded when doing expanded ensemble free energy calcs, it is set to nstdhdl */
    }
}


static void do_simtemp_params(t_inputrec* ir)
{

    snew(ir->simtempvals->temperatures, ir->fepvals->n_lambda);
    GetSimTemps(ir->fepvals->n_lambda, ir->simtempvals, ir->fepvals->all_lambda[efptTEMPERATURE]);
}

template<typename T>
void convertInts(warninp_t wi, gmx::ArrayRef<const std::string> inputs, const char* name, T* outputs)
{
    int i = 0;
    for (const auto& input : inputs)
    {
        try
        {
            outputs[i] = gmx::fromStdString<T>(input);
        }
        catch (gmx::GromacsException&)
        {
            auto message = gmx::formatString(
                    "Invalid value for mdp option %s. %s should only consist of integers separated "
                    "by spaces.",
                    name,
                    name);
            warning_error(wi, message);
        }
        ++i;
    }
}

static void convertReals(warninp_t wi, gmx::ArrayRef<const std::string> inputs, const char* name, real* outputs)
{
    int i = 0;
    for (const auto& input : inputs)
    {
        try
        {
            outputs[i] = gmx::fromString<real>(input);
        }
        catch (gmx::GromacsException&)
        {
            auto message = gmx::formatString(
                    "Invalid value for mdp option %s. %s should only consist of real numbers "
                    "separated by spaces.",
                    name,
                    name);
            warning_error(wi, message);
        }
        ++i;
    }
}

static void do_wall_params(t_inputrec* ir, char* wall_atomtype, char* wall_density, t_gromppopts* opts, warninp_t wi)
{
    opts->wall_atomtype[0] = nullptr;
    opts->wall_atomtype[1] = nullptr;

    ir->wall_atomtype[0] = -1;
    ir->wall_atomtype[1] = -1;
    ir->wall_density[0]  = 0;
    ir->wall_density[1]  = 0;

    if (ir->nwall > 0)
    {
        auto wallAtomTypes = gmx::splitString(wall_atomtype);
        if (wallAtomTypes.size() != size_t(ir->nwall))
        {
            gmx_fatal(FARGS,
                      "Expected %d elements for wall_atomtype, found %zu",
                      ir->nwall,
                      wallAtomTypes.size());
        }
        GMX_RELEASE_ASSERT(ir->nwall < 3, "Invalid number of walls");
        for (int i = 0; i < ir->nwall; i++)
        {
            opts->wall_atomtype[i] = gmx_strdup(wallAtomTypes[i].c_str());
        }

        if (ir->wall_type == ewt93 || ir->wall_type == ewt104)
        {
            auto wallDensity = gmx::splitString(wall_density);
            if (wallDensity.size() != size_t(ir->nwall))
            {
                gmx_fatal(FARGS,
                          "Expected %d elements for wall-density, found %zu",
                          ir->nwall,
                          wallDensity.size());
            }
            convertReals(wi, wallDensity, "wall-density", ir->wall_density);
            for (int i = 0; i < ir->nwall; i++)
            {
                if (ir->wall_density[i] <= 0)
                {
                    gmx_fatal(FARGS, "wall-density[%d] = %f\n", i, ir->wall_density[i]);
                }
            }
        }
    }
}

static void add_wall_energrps(SimulationGroups* groups, int nwall, t_symtab* symtab)
{
    if (nwall > 0)
    {
        AtomGroupIndices* grps = &(groups->groups[SimulationAtomGroupType::EnergyOutput]);
        for (int i = 0; i < nwall; i++)
        {
            groups->groupNames.emplace_back(put_symtab(symtab, gmx::formatString("wall%d", i).c_str()));
            grps->emplace_back(groups->groupNames.size() - 1);
        }
    }
}

static void read_expandedparams(std::vector<t_inpfile>* inp, t_expanded* expand, warninp_t wi)
{
    /* read expanded ensemble parameters */
    printStringNewline(inp, "expanded ensemble variables");
    expand->nstexpanded    = get_eint(inp, "nstexpanded", -1, wi);
    expand->elamstats      = get_eeenum(inp, "lmc-stats", elamstats_names, wi);
    expand->elmcmove       = get_eeenum(inp, "lmc-move", elmcmove_names, wi);
    expand->elmceq         = get_eeenum(inp, "lmc-weights-equil", elmceq_names, wi);
    expand->equil_n_at_lam = get_eint(inp, "weight-equil-number-all-lambda", -1, wi);
    expand->equil_samples  = get_eint(inp, "weight-equil-number-samples", -1, wi);
    expand->equil_steps    = get_eint(inp, "weight-equil-number-steps", -1, wi);
    expand->equil_wl_delta = get_ereal(inp, "weight-equil-wl-delta", -1, wi);
    expand->equil_ratio    = get_ereal(inp, "weight-equil-count-ratio", -1, wi);
    printStringNewline(inp, "Seed for Monte Carlo in lambda space");
    expand->lmc_seed          = get_eint(inp, "lmc-seed", -1, wi);
    expand->mc_temp           = get_ereal(inp, "mc-temperature", -1, wi);
    expand->lmc_repeats       = get_eint(inp, "lmc-repeats", 1, wi);
    expand->gibbsdeltalam     = get_eint(inp, "lmc-gibbsdelta", -1, wi);
    expand->lmc_forced_nstart = get_eint(inp, "lmc-forced-nstart", 0, wi);
    expand->bSymmetrizedTMatrix =
            (get_eeenum(inp, "symmetrized-transition-matrix", yesno_names, wi) != 0);
    expand->nstTij        = get_eint(inp, "nst-transition-matrix", -1, wi);
    expand->minvarmin     = get_eint(inp, "mininum-var-min", 100, wi); /*default is reasonable */
    expand->c_range       = get_eint(inp, "weight-c-range", 0, wi);    /* default is just C=0 */
    expand->wl_scale      = get_ereal(inp, "wl-scale", 0.8, wi);
    expand->wl_ratio      = get_ereal(inp, "wl-ratio", 0.8, wi);
    expand->init_wl_delta = get_ereal(inp, "init-wl-delta", 1.0, wi);
    expand->bWLoneovert   = (get_eeenum(inp, "wl-oneovert", yesno_names, wi) != 0);
}

/*! \brief Return whether an end state with the given coupling-lambda
 * value describes fully-interacting VDW.
 *
 * \param[in]  couple_lambda_value  Enumeration ecouplam value describing the end state
 * \return                          Whether VDW is on (i.e. the user chose vdw or vdw-q in the .mdp file)
 */
static bool couple_lambda_has_vdw_on(int couple_lambda_value)
{
    return (couple_lambda_value == ecouplamVDW || couple_lambda_value == ecouplamVDWQ);
}

namespace
{

class MdpErrorHandler : public gmx::IKeyValueTreeErrorHandler
{
public:
    explicit MdpErrorHandler(warninp_t wi) : wi_(wi), mapping_(nullptr) {}

    void setBackMapping(const gmx::IKeyValueTreeBackMapping& mapping) { mapping_ = &mapping; }

    bool onError(gmx::UserInputError* ex, const gmx::KeyValueTreePath& context) override
    {
        ex->prependContext(
                gmx::formatString("Error in mdp option \"%s\":", getOptionName(context).c_str()));
        std::string message = gmx::formatExceptionMessageToString(*ex);
        warning_error(wi_, message.c_str());
        return true;
    }

private:
    std::string getOptionName(const gmx::KeyValueTreePath& context)
    {
        if (mapping_ != nullptr)
        {
            gmx::KeyValueTreePath path = mapping_->originalPath(context);
            GMX_ASSERT(path.size() == 1, "Inconsistent mapping back to mdp options");
            return path[0];
        }
        GMX_ASSERT(context.size() == 1, "Inconsistent context for mdp option parsing");
        return context[0];
    }

    warninp_t                            wi_;
    const gmx::IKeyValueTreeBackMapping* mapping_;
};

} // namespace

void get_ir(const char*     mdparin,
            const char*     mdparout,
            gmx::MDModules* mdModules,
            t_inputrec*     ir,
            t_gromppopts*   opts,
            WriteMdpHeader  writeMdpHeader,
            warninp_t       wi)
{
    char*       dumstr[2];
    double      dumdub[2][6];
    int         i, j, m;
    char        warn_buf[STRLEN];
    t_lambda*   fep    = ir->fepvals;
    t_expanded* expand = ir->expandedvals;

    const char* no_names[] = { "no", nullptr };

    init_inputrec_strings();
    gmx::TextInputFile     stream(mdparin);
    std::vector<t_inpfile> inp = read_inpfile(&stream, mdparin, wi);

    snew(dumstr[0], STRLEN);
    snew(dumstr[1], STRLEN);

    /* ignore the following deprecated commands */
    replace_inp_entry(inp, "title", nullptr);
    replace_inp_entry(inp, "cpp", nullptr);
    replace_inp_entry(inp, "domain-decomposition", nullptr);
    replace_inp_entry(inp, "andersen-seed", nullptr);
    replace_inp_entry(inp, "dihre", nullptr);
    replace_inp_entry(inp, "dihre-fc", nullptr);
    replace_inp_entry(inp, "dihre-tau", nullptr);
    replace_inp_entry(inp, "nstdihreout", nullptr);
    replace_inp_entry(inp, "nstcheckpoint", nullptr);
    replace_inp_entry(inp, "optimize-fft", nullptr);
    replace_inp_entry(inp, "adress_type", nullptr);
    replace_inp_entry(inp, "adress_const_wf", nullptr);
    replace_inp_entry(inp, "adress_ex_width", nullptr);
    replace_inp_entry(inp, "adress_hy_width", nullptr);
    replace_inp_entry(inp, "adress_ex_forcecap", nullptr);
    replace_inp_entry(inp, "adress_interface_correction", nullptr);
    replace_inp_entry(inp, "adress_site", nullptr);
    replace_inp_entry(inp, "adress_reference_coords", nullptr);
    replace_inp_entry(inp, "adress_tf_grp_names", nullptr);
    replace_inp_entry(inp, "adress_cg_grp_names", nullptr);
    replace_inp_entry(inp, "adress_do_hybridpairs", nullptr);
    replace_inp_entry(inp, "rlistlong", nullptr);
    replace_inp_entry(inp, "nstcalclr", nullptr);
    replace_inp_entry(inp, "pull-print-com2", nullptr);
    replace_inp_entry(inp, "gb-algorithm", nullptr);
    replace_inp_entry(inp, "nstgbradii", nullptr);
    replace_inp_entry(inp, "rgbradii", nullptr);
    replace_inp_entry(inp, "gb-epsilon-solvent", nullptr);
    replace_inp_entry(inp, "gb-saltconc", nullptr);
    replace_inp_entry(inp, "gb-obc-alpha", nullptr);
    replace_inp_entry(inp, "gb-obc-beta", nullptr);
    replace_inp_entry(inp, "gb-obc-gamma", nullptr);
    replace_inp_entry(inp, "gb-dielectric-offset", nullptr);
    replace_inp_entry(inp, "sa-algorithm", nullptr);
    replace_inp_entry(inp, "sa-surface-tension", nullptr);
    replace_inp_entry(inp, "ns-type", nullptr);

    /* replace the following commands with the clearer new versions*/
    replace_inp_entry(inp, "unconstrained-start", "continuation");
    replace_inp_entry(inp, "foreign-lambda", "fep-lambdas");
    replace_inp_entry(inp, "verlet-buffer-drift", "verlet-buffer-tolerance");
    replace_inp_entry(inp, "nstxtcout", "nstxout-compressed");
    replace_inp_entry(inp, "xtc-grps", "compressed-x-grps");
    replace_inp_entry(inp, "xtc-precision", "compressed-x-precision");
    replace_inp_entry(inp, "pull-print-com1", "pull-print-com");

    printStringNewline(&inp, "VARIOUS PREPROCESSING OPTIONS");
    printStringNoNewline(&inp, "Preprocessor information: use cpp syntax.");
    printStringNoNewline(&inp, "e.g.: -I/home/joe/doe -I/home/mary/roe");
    setStringEntry(&inp, "include", opts->include, nullptr);
    printStringNoNewline(
            &inp, "e.g.: -DPOSRES -DFLEXIBLE (note these variable names are case sensitive)");
    setStringEntry(&inp, "define", opts->define, nullptr);

    printStringNewline(&inp, "RUN CONTROL PARAMETERS");
    ir->eI = get_eeenum(&inp, "integrator", ei_names, wi);
    printStringNoNewline(&inp, "Start time and timestep in ps");
    ir->init_t  = get_ereal(&inp, "tinit", 0.0, wi);
    ir->delta_t = get_ereal(&inp, "dt", 0.001, wi);
    ir->nsteps  = get_eint64(&inp, "nsteps", 0, wi);
    printStringNoNewline(&inp, "For exact run continuation or redoing part of a run");
    ir->init_step = get_eint64(&inp, "init-step", 0, wi);
    printStringNoNewline(
            &inp, "Part index is updated automatically on checkpointing (keeps files separate)");
    ir->simulation_part = get_eint(&inp, "simulation-part", 1, wi);
    printStringNoNewline(&inp, "Multiple time-stepping");
    ir->useMts = (get_eeenum(&inp, "mts", yesno_names, wi) != 0);
    if (ir->useMts)
    {
        gmx::GromppMtsOpts& mtsOpts = opts->mtsOpts;
        mtsOpts.numLevels           = get_eint(&inp, "mts-levels", 2, wi);
        ir->mtsLevels.resize(2);
<<<<<<< HEAD
        mtsOpts.level2Forces = setStringEntry(
                &inp, "mts-level2-forces", "longrange-nonbonded nonbonded pair dihedral");
        mtsOpts.level2Factor = get_eint(&inp, "mts-level2-factor", 2, wi);
=======
        gmx::MtsLevel& mtsLevel = ir->mtsLevels[1];
        opts->mtsLevel2Forces   = setStringEntry(&inp, "mts-level2-forces", "longrange-nonbonded");
        mtsLevel.stepFactor     = get_eint(&inp, "mts-level2-factor", 2, wi);
>>>>>>> 044f85d9

        // We clear after reading without dynamics to not force the user to remove MTS mdp options
        if (!EI_DYNAMICS(ir->eI))
        {
            ir->useMts = false;
        }
    }
    printStringNoNewline(&inp, "mode for center of mass motion removal");
    ir->comm_mode = get_eeenum(&inp, "comm-mode", ecm_names, wi);
    printStringNoNewline(&inp, "number of steps for center of mass motion removal");
    ir->nstcomm = get_eint(&inp, "nstcomm", 100, wi);
    printStringNoNewline(&inp, "group(s) for center of mass motion removal");
    setStringEntry(&inp, "comm-grps", inputrecStrings->vcm, nullptr);

    printStringNewline(&inp, "LANGEVIN DYNAMICS OPTIONS");
    printStringNoNewline(&inp, "Friction coefficient (amu/ps) and random seed");
    ir->bd_fric = get_ereal(&inp, "bd-fric", 0.0, wi);
    ir->ld_seed = get_eint64(&inp, "ld-seed", -1, wi);

    /* Em stuff */
    printStringNewline(&inp, "ENERGY MINIMIZATION OPTIONS");
    printStringNoNewline(&inp, "Force tolerance and initial step-size");
    ir->em_tol      = get_ereal(&inp, "emtol", 10.0, wi);
    ir->em_stepsize = get_ereal(&inp, "emstep", 0.01, wi);
    printStringNoNewline(&inp, "Max number of iterations in relax-shells");
    ir->niter = get_eint(&inp, "niter", 20, wi);
    printStringNoNewline(&inp, "Step size (ps^2) for minimization of flexible constraints");
    ir->fc_stepsize = get_ereal(&inp, "fcstep", 0, wi);
    printStringNoNewline(&inp, "Frequency of steepest descents steps when doing CG");
    ir->nstcgsteep = get_eint(&inp, "nstcgsteep", 1000, wi);
    ir->nbfgscorr  = get_eint(&inp, "nbfgscorr", 10, wi);

    printStringNewline(&inp, "TEST PARTICLE INSERTION OPTIONS");
    ir->rtpi = get_ereal(&inp, "rtpi", 0.05, wi);

    /* Output options */
    printStringNewline(&inp, "OUTPUT CONTROL OPTIONS");
    printStringNoNewline(&inp, "Output frequency for coords (x), velocities (v) and forces (f)");
    ir->nstxout = get_eint(&inp, "nstxout", 0, wi);
    ir->nstvout = get_eint(&inp, "nstvout", 0, wi);
    ir->nstfout = get_eint(&inp, "nstfout", 0, wi);
    printStringNoNewline(&inp, "Output frequency for energies to log file and energy file");
    ir->nstlog        = get_eint(&inp, "nstlog", 1000, wi);
    ir->nstcalcenergy = get_eint(&inp, "nstcalcenergy", 100, wi);
    ir->nstenergy     = get_eint(&inp, "nstenergy", 1000, wi);
    printStringNoNewline(&inp, "Output frequency and precision for .xtc file");
    ir->nstxout_compressed      = get_eint(&inp, "nstxout-compressed", 0, wi);
    ir->x_compression_precision = get_ereal(&inp, "compressed-x-precision", 1000.0, wi);
    printStringNoNewline(&inp, "This selects the subset of atoms for the compressed");
    printStringNoNewline(&inp, "trajectory file. You can select multiple groups. By");
    printStringNoNewline(&inp, "default, all atoms will be written.");
    setStringEntry(&inp, "compressed-x-grps", inputrecStrings->x_compressed_groups, nullptr);
    printStringNoNewline(&inp, "Selection of energy groups");
    setStringEntry(&inp, "energygrps", inputrecStrings->energy, nullptr);

    /* Neighbor searching */
    printStringNewline(&inp, "NEIGHBORSEARCHING PARAMETERS");
    printStringNoNewline(&inp, "cut-off scheme (Verlet: particle based cut-offs)");
    ir->cutoff_scheme = get_eeenum(&inp, "cutoff-scheme", ecutscheme_names, wi);
    printStringNoNewline(&inp, "nblist update frequency");
    ir->nstlist = get_eint(&inp, "nstlist", 10, wi);
    printStringNoNewline(&inp, "Periodic boundary conditions: xyz, no, xy");
    // TODO This conversion should be removed when proper std:string handling will be added to get_eeenum(...), etc.
    std::vector<const char*> pbcTypesNamesChar;
    for (const auto& pbcTypeName : c_pbcTypeNames)
    {
        pbcTypesNamesChar.push_back(pbcTypeName.c_str());
    }
    ir->pbcType       = static_cast<PbcType>(get_eeenum(&inp, "pbc", pbcTypesNamesChar.data(), wi));
    ir->bPeriodicMols = get_eeenum(&inp, "periodic-molecules", yesno_names, wi) != 0;
    printStringNoNewline(&inp,
                         "Allowed energy error due to the Verlet buffer in kJ/mol/ps per atom,");
    printStringNoNewline(&inp, "a value of -1 means: use rlist");
    ir->verletbuf_tol = get_ereal(&inp, "verlet-buffer-tolerance", 0.005, wi);
    printStringNoNewline(&inp, "nblist cut-off");
    ir->rlist = get_ereal(&inp, "rlist", 1.0, wi);
    printStringNoNewline(&inp, "long-range cut-off for switched potentials");

    /* Electrostatics */
    printStringNewline(&inp, "OPTIONS FOR ELECTROSTATICS AND VDW");
    printStringNoNewline(&inp, "Method for doing electrostatics");
    ir->coulombtype      = get_eeenum(&inp, "coulombtype", eel_names, wi);
    ir->coulomb_modifier = get_eeenum(&inp, "coulomb-modifier", eintmod_names, wi);
    printStringNoNewline(&inp, "cut-off lengths");
    ir->rcoulomb_switch = get_ereal(&inp, "rcoulomb-switch", 0.0, wi);
    ir->rcoulomb        = get_ereal(&inp, "rcoulomb", 1.0, wi);
    printStringNoNewline(&inp, "Relative dielectric constant for the medium and the reaction field");
    ir->epsilon_r  = get_ereal(&inp, "epsilon-r", 1.0, wi);
    ir->epsilon_rf = get_ereal(&inp, "epsilon-rf", 0.0, wi);
    printStringNoNewline(&inp, "Method for doing Van der Waals");
    ir->vdwtype      = get_eeenum(&inp, "vdw-type", evdw_names, wi);
    ir->vdw_modifier = get_eeenum(&inp, "vdw-modifier", eintmod_names, wi);
    printStringNoNewline(&inp, "cut-off lengths");
    ir->rvdw_switch = get_ereal(&inp, "rvdw-switch", 0.0, wi);
    ir->rvdw        = get_ereal(&inp, "rvdw", 1.0, wi);
    printStringNoNewline(&inp, "Apply long range dispersion corrections for Energy and Pressure");
    ir->eDispCorr = get_eeenum(&inp, "DispCorr", edispc_names, wi);
    printStringNoNewline(&inp, "Extension of the potential lookup tables beyond the cut-off");
    ir->tabext = get_ereal(&inp, "table-extension", 1.0, wi);
    printStringNoNewline(&inp, "Separate tables between energy group pairs");
    setStringEntry(&inp, "energygrp-table", inputrecStrings->egptable, nullptr);
    printStringNoNewline(&inp, "Spacing for the PME/PPPM FFT grid");
    ir->fourier_spacing = get_ereal(&inp, "fourierspacing", 0.12, wi);
    printStringNoNewline(&inp, "FFT grid size, when a value is 0 fourierspacing will be used");
    ir->nkx = get_eint(&inp, "fourier-nx", 0, wi);
    ir->nky = get_eint(&inp, "fourier-ny", 0, wi);
    ir->nkz = get_eint(&inp, "fourier-nz", 0, wi);
    printStringNoNewline(&inp, "EWALD/PME/PPPM parameters");
    ir->pme_order              = get_eint(&inp, "pme-order", 4, wi);
    ir->ewald_rtol             = get_ereal(&inp, "ewald-rtol", 0.00001, wi);
    ir->ewald_rtol_lj          = get_ereal(&inp, "ewald-rtol-lj", 0.001, wi);
    ir->ljpme_combination_rule = get_eeenum(&inp, "lj-pme-comb-rule", eljpme_names, wi);
    ir->ewald_geometry         = get_eeenum(&inp, "ewald-geometry", eewg_names, wi);
    ir->epsilon_surface        = get_ereal(&inp, "epsilon-surface", 0.0, wi);

    /* Implicit solvation is no longer supported, but we need grompp
       to be able to refuse old .mdp files that would have built a tpr
       to run it. Thus, only "no" is accepted. */
    ir->implicit_solvent = (get_eeenum(&inp, "implicit-solvent", no_names, wi) != 0);

    /* Coupling stuff */
    printStringNewline(&inp, "OPTIONS FOR WEAK COUPLING ALGORITHMS");
    printStringNoNewline(&inp, "Temperature coupling");
    ir->etc                = get_eeenum(&inp, "tcoupl", etcoupl_names, wi);
    ir->nsttcouple         = get_eint(&inp, "nsttcouple", -1, wi);
    ir->opts.nhchainlength = get_eint(&inp, "nh-chain-length", 10, wi);
    ir->bPrintNHChains = (get_eeenum(&inp, "print-nose-hoover-chain-variables", yesno_names, wi) != 0);
    printStringNoNewline(&inp, "Groups to couple separately");
    setStringEntry(&inp, "tc-grps", inputrecStrings->tcgrps, nullptr);
    printStringNoNewline(&inp, "Time constant (ps) and reference temperature (K)");
    setStringEntry(&inp, "tau-t", inputrecStrings->tau_t, nullptr);
    setStringEntry(&inp, "ref-t", inputrecStrings->ref_t, nullptr);
    printStringNoNewline(&inp, "pressure coupling");
    ir->epc        = get_eeenum(&inp, "pcoupl", epcoupl_names, wi);
    ir->epct       = get_eeenum(&inp, "pcoupltype", epcoupltype_names, wi);
    ir->nstpcouple = get_eint(&inp, "nstpcouple", -1, wi);
    printStringNoNewline(&inp, "Time constant (ps), compressibility (1/bar) and reference P (bar)");
    ir->tau_p = get_ereal(&inp, "tau-p", 1.0, wi);
    setStringEntry(&inp, "compressibility", dumstr[0], nullptr);
    setStringEntry(&inp, "ref-p", dumstr[1], nullptr);
    printStringNoNewline(&inp, "Scaling of reference coordinates, No, All or COM");
    ir->refcoord_scaling = get_eeenum(&inp, "refcoord-scaling", erefscaling_names, wi);

    /* QMMM */
    printStringNewline(&inp, "OPTIONS FOR QMMM calculations");
    ir->bQMMM = (get_eeenum(&inp, "QMMM", yesno_names, wi) != 0);
    printStringNoNewline(&inp, "Groups treated with MiMiC");
    setStringEntry(&inp, "QMMM-grps", inputrecStrings->QMMM, nullptr);

    /* Simulated annealing */
    printStringNewline(&inp, "SIMULATED ANNEALING");
    printStringNoNewline(&inp, "Type of annealing for each temperature group (no/single/periodic)");
    setStringEntry(&inp, "annealing", inputrecStrings->anneal, nullptr);
    printStringNoNewline(&inp,
                         "Number of time points to use for specifying annealing in each group");
    setStringEntry(&inp, "annealing-npoints", inputrecStrings->anneal_npoints, nullptr);
    printStringNoNewline(&inp, "List of times at the annealing points for each group");
    setStringEntry(&inp, "annealing-time", inputrecStrings->anneal_time, nullptr);
    printStringNoNewline(&inp, "Temp. at each annealing point, for each group.");
    setStringEntry(&inp, "annealing-temp", inputrecStrings->anneal_temp, nullptr);

    /* Startup run */
    printStringNewline(&inp, "GENERATE VELOCITIES FOR STARTUP RUN");
    opts->bGenVel = (get_eeenum(&inp, "gen-vel", yesno_names, wi) != 0);
    opts->tempi   = get_ereal(&inp, "gen-temp", 300.0, wi);
    opts->seed    = get_eint(&inp, "gen-seed", -1, wi);

    /* Shake stuff */
    printStringNewline(&inp, "OPTIONS FOR BONDS");
    opts->nshake = get_eeenum(&inp, "constraints", constraints, wi);
    printStringNoNewline(&inp, "Type of constraint algorithm");
    ir->eConstrAlg = get_eeenum(&inp, "constraint-algorithm", econstr_names, wi);
    printStringNoNewline(&inp, "Do not constrain the start configuration");
    ir->bContinuation = (get_eeenum(&inp, "continuation", yesno_names, wi) != 0);
    printStringNoNewline(&inp,
                         "Use successive overrelaxation to reduce the number of shake iterations");
    ir->bShakeSOR = (get_eeenum(&inp, "Shake-SOR", yesno_names, wi) != 0);
    printStringNoNewline(&inp, "Relative tolerance of shake");
    ir->shake_tol = get_ereal(&inp, "shake-tol", 0.0001, wi);
    printStringNoNewline(&inp, "Highest order in the expansion of the constraint coupling matrix");
    ir->nProjOrder = get_eint(&inp, "lincs-order", 4, wi);
    printStringNoNewline(&inp, "Number of iterations in the final step of LINCS. 1 is fine for");
    printStringNoNewline(&inp, "normal simulations, but use 2 to conserve energy in NVE runs.");
    printStringNoNewline(&inp, "For energy minimization with constraints it should be 4 to 8.");
    ir->nLincsIter = get_eint(&inp, "lincs-iter", 1, wi);
    printStringNoNewline(&inp, "Lincs will write a warning to the stderr if in one step a bond");
    printStringNoNewline(&inp, "rotates over more degrees than");
    ir->LincsWarnAngle = get_ereal(&inp, "lincs-warnangle", 30.0, wi);
    printStringNoNewline(&inp, "Convert harmonic bonds to morse potentials");
    opts->bMorse = (get_eeenum(&inp, "morse", yesno_names, wi) != 0);

    /* Energy group exclusions */
    printStringNewline(&inp, "ENERGY GROUP EXCLUSIONS");
    printStringNoNewline(
            &inp, "Pairs of energy groups for which all non-bonded interactions are excluded");
    setStringEntry(&inp, "energygrp-excl", inputrecStrings->egpexcl, nullptr);

    /* Walls */
    printStringNewline(&inp, "WALLS");
    printStringNoNewline(
            &inp, "Number of walls, type, atom types, densities and box-z scale factor for Ewald");
    ir->nwall         = get_eint(&inp, "nwall", 0, wi);
    ir->wall_type     = get_eeenum(&inp, "wall-type", ewt_names, wi);
    ir->wall_r_linpot = get_ereal(&inp, "wall-r-linpot", -1, wi);
    setStringEntry(&inp, "wall-atomtype", inputrecStrings->wall_atomtype, nullptr);
    setStringEntry(&inp, "wall-density", inputrecStrings->wall_density, nullptr);
    ir->wall_ewald_zfac = get_ereal(&inp, "wall-ewald-zfac", 3, wi);

    /* COM pulling */
    printStringNewline(&inp, "COM PULLING");
    ir->bPull = (get_eeenum(&inp, "pull", yesno_names, wi) != 0);
    if (ir->bPull)
    {
        ir->pull                        = std::make_unique<pull_params_t>();
        inputrecStrings->pullGroupNames = read_pullparams(&inp, ir->pull.get(), wi);

        if (ir->useMts)
        {
            for (int c = 0; c < ir->pull->ncoord; c++)
            {
                if (ir->pull->coord[c].eType == epullCONSTRAINT)
                {
                    warning_error(wi,
                                  "Constraint COM pulling is not supported in combination with "
                                  "multiple time stepping");
                    break;
                }
            }
        }
    }

    /* AWH biasing
       NOTE: needs COM pulling or free energy input */
    printStringNewline(&inp, "AWH biasing");
    ir->bDoAwh = (get_eeenum(&inp, "awh", yesno_names, wi) != 0);
    if (ir->bDoAwh)
    {
        ir->awhParams = gmx::readAwhParams(&inp, wi);
    }

    /* Enforced rotation */
    printStringNewline(&inp, "ENFORCED ROTATION");
    printStringNoNewline(&inp, "Enforced rotation: No or Yes");
    ir->bRot = (get_eeenum(&inp, "rotation", yesno_names, wi) != 0);
    if (ir->bRot)
    {
        snew(ir->rot, 1);
        inputrecStrings->rotateGroupNames = read_rotparams(&inp, ir->rot, wi);
    }

    /* Interactive MD */
    ir->bIMD = FALSE;
    printStringNewline(&inp, "Group to display and/or manipulate in interactive MD session");
    setStringEntry(&inp, "IMD-group", inputrecStrings->imd_grp, nullptr);
    if (inputrecStrings->imd_grp[0] != '\0')
    {
        snew(ir->imd, 1);
        ir->bIMD = TRUE;
    }

    /* Refinement */
    printStringNewline(&inp, "NMR refinement stuff");
    printStringNoNewline(&inp, "Distance restraints type: No, Simple or Ensemble");
    ir->eDisre = get_eeenum(&inp, "disre", edisre_names, wi);
    printStringNoNewline(
            &inp, "Force weighting of pairs in one distance restraint: Conservative or Equal");
    ir->eDisreWeighting = get_eeenum(&inp, "disre-weighting", edisreweighting_names, wi);
    printStringNoNewline(&inp, "Use sqrt of the time averaged times the instantaneous violation");
    ir->bDisreMixed = (get_eeenum(&inp, "disre-mixed", yesno_names, wi) != 0);
    ir->dr_fc       = get_ereal(&inp, "disre-fc", 1000.0, wi);
    ir->dr_tau      = get_ereal(&inp, "disre-tau", 0.0, wi);
    printStringNoNewline(&inp, "Output frequency for pair distances to energy file");
    ir->nstdisreout = get_eint(&inp, "nstdisreout", 100, wi);
    printStringNoNewline(&inp, "Orientation restraints: No or Yes");
    opts->bOrire = (get_eeenum(&inp, "orire", yesno_names, wi) != 0);
    printStringNoNewline(&inp, "Orientation restraints force constant and tau for time averaging");
    ir->orires_fc  = get_ereal(&inp, "orire-fc", 0.0, wi);
    ir->orires_tau = get_ereal(&inp, "orire-tau", 0.0, wi);
    setStringEntry(&inp, "orire-fitgrp", inputrecStrings->orirefitgrp, nullptr);
    printStringNoNewline(&inp, "Output frequency for trace(SD) and S to energy file");
    ir->nstorireout = get_eint(&inp, "nstorireout", 100, wi);

    /* free energy variables */
    printStringNewline(&inp, "Free energy variables");
    ir->efep = get_eeenum(&inp, "free-energy", efep_names, wi);
    setStringEntry(&inp, "couple-moltype", inputrecStrings->couple_moltype, nullptr);
    opts->couple_lam0  = get_eeenum(&inp, "couple-lambda0", couple_lam, wi);
    opts->couple_lam1  = get_eeenum(&inp, "couple-lambda1", couple_lam, wi);
    opts->bCoupleIntra = (get_eeenum(&inp, "couple-intramol", yesno_names, wi) != 0);

    fep->init_lambda = get_ereal(&inp, "init-lambda", -1, wi); /* start with -1 so
                                                                         we can recognize if
                                                                         it was not entered */
    fep->init_fep_state = get_eint(&inp, "init-lambda-state", -1, wi);
    fep->delta_lambda   = get_ereal(&inp, "delta-lambda", 0.0, wi);
    fep->nstdhdl        = get_eint(&inp, "nstdhdl", 50, wi);
    setStringEntry(&inp, "fep-lambdas", inputrecStrings->fep_lambda[efptFEP], nullptr);
    setStringEntry(&inp, "mass-lambdas", inputrecStrings->fep_lambda[efptMASS], nullptr);
    setStringEntry(&inp, "coul-lambdas", inputrecStrings->fep_lambda[efptCOUL], nullptr);
    setStringEntry(&inp, "vdw-lambdas", inputrecStrings->fep_lambda[efptVDW], nullptr);
    setStringEntry(&inp, "bonded-lambdas", inputrecStrings->fep_lambda[efptBONDED], nullptr);
    setStringEntry(&inp, "restraint-lambdas", inputrecStrings->fep_lambda[efptRESTRAINT], nullptr);
    setStringEntry(&inp, "temperature-lambdas", inputrecStrings->fep_lambda[efptTEMPERATURE], nullptr);
    fep->lambda_neighbors = get_eint(&inp, "calc-lambda-neighbors", 1, wi);
    setStringEntry(&inp, "init-lambda-weights", inputrecStrings->lambda_weights, nullptr);
    fep->edHdLPrintEnergy   = get_eeenum(&inp, "dhdl-print-energy", edHdLPrintEnergy_names, wi);
    fep->sc_alpha           = get_ereal(&inp, "sc-alpha", 0.0, wi);
    fep->sc_power           = get_eint(&inp, "sc-power", 1, wi);
    fep->sc_r_power         = get_ereal(&inp, "sc-r-power", 6.0, wi);
    fep->sc_sigma           = get_ereal(&inp, "sc-sigma", 0.3, wi);
    fep->bScCoul            = (get_eeenum(&inp, "sc-coul", yesno_names, wi) != 0);
    fep->dh_hist_size       = get_eint(&inp, "dh_hist_size", 0, wi);
    fep->dh_hist_spacing    = get_ereal(&inp, "dh_hist_spacing", 0.1, wi);
    fep->separate_dhdl_file = get_eeenum(&inp, "separate-dhdl-file", separate_dhdl_file_names, wi);
    fep->dhdl_derivatives   = get_eeenum(&inp, "dhdl-derivatives", dhdl_derivatives_names, wi);
    fep->dh_hist_size       = get_eint(&inp, "dh_hist_size", 0, wi);
    fep->dh_hist_spacing    = get_ereal(&inp, "dh_hist_spacing", 0.1, wi);

    /* Non-equilibrium MD stuff */
    printStringNewline(&inp, "Non-equilibrium MD stuff");
    setStringEntry(&inp, "freezegrps", inputrecStrings->freeze, nullptr);
    setStringEntry(&inp, "freezedim", inputrecStrings->frdim, nullptr);
    ir->cos_accel = get_ereal(&inp, "cos-acceleration", 0, wi);
    setStringEntry(&inp, "deform", inputrecStrings->deform, nullptr);

    /* simulated tempering variables */
    printStringNewline(&inp, "simulated tempering variables");
    ir->bSimTemp = (get_eeenum(&inp, "simulated-tempering", yesno_names, wi) != 0);
    ir->simtempvals->eSimTempScale = get_eeenum(&inp, "simulated-tempering-scaling", esimtemp_names, wi);
    ir->simtempvals->simtemp_low  = get_ereal(&inp, "sim-temp-low", 300.0, wi);
    ir->simtempvals->simtemp_high = get_ereal(&inp, "sim-temp-high", 300.0, wi);

    /* expanded ensemble variables */
    if (ir->efep == efepEXPANDED || ir->bSimTemp)
    {
        read_expandedparams(&inp, expand, wi);
    }

    /* Electric fields */
    {
        gmx::KeyValueTreeObject      convertedValues = flatKeyValueTreeFromInpFile(inp);
        gmx::KeyValueTreeTransformer transform;
        transform.rules()->addRule().keyMatchType("/", gmx::StringCompareType::CaseAndDashInsensitive);
        mdModules->initMdpTransform(transform.rules());
        for (const auto& path : transform.mappedPaths())
        {
            GMX_ASSERT(path.size() == 1, "Inconsistent mapping back to mdp options");
            mark_einp_set(inp, path[0].c_str());
        }
        MdpErrorHandler errorHandler(wi);
        auto            result = transform.transform(convertedValues, &errorHandler);
        ir->params             = new gmx::KeyValueTreeObject(result.object());
        mdModules->adjustInputrecBasedOnModules(ir);
        errorHandler.setBackMapping(result.backMapping());
        mdModules->assignOptionsToModules(*ir->params, &errorHandler);
    }

    /* Ion/water position swapping ("computational electrophysiology") */
    printStringNewline(&inp,
                       "Ion/water position swapping for computational electrophysiology setups");
    printStringNoNewline(&inp, "Swap positions along direction: no, X, Y, Z");
    ir->eSwapCoords = get_eeenum(&inp, "swapcoords", eSwapTypes_names, wi);
    if (ir->eSwapCoords != eswapNO)
    {
        char buf[STRLEN];
        int  nIonTypes;


        snew(ir->swap, 1);
        printStringNoNewline(&inp, "Swap attempt frequency");
        ir->swap->nstswap = get_eint(&inp, "swap-frequency", 1, wi);
        printStringNoNewline(&inp, "Number of ion types to be controlled");
        nIonTypes = get_eint(&inp, "iontypes", 1, wi);
        if (nIonTypes < 1)
        {
            warning_error(wi, "You need to provide at least one ion type for position exchanges.");
        }
        ir->swap->ngrp = nIonTypes + eSwapFixedGrpNR;
        snew(ir->swap->grp, ir->swap->ngrp);
        for (i = 0; i < ir->swap->ngrp; i++)
        {
            snew(ir->swap->grp[i].molname, STRLEN);
        }
        printStringNoNewline(&inp,
                             "Two index groups that contain the compartment-partitioning atoms");
        setStringEntry(&inp, "split-group0", ir->swap->grp[eGrpSplit0].molname, nullptr);
        setStringEntry(&inp, "split-group1", ir->swap->grp[eGrpSplit1].molname, nullptr);
        printStringNoNewline(&inp,
                             "Use center of mass of split groups (yes/no), otherwise center of "
                             "geometry is used");
        ir->swap->massw_split[0] = (get_eeenum(&inp, "massw-split0", yesno_names, wi) != 0);
        ir->swap->massw_split[1] = (get_eeenum(&inp, "massw-split1", yesno_names, wi) != 0);

        printStringNoNewline(&inp, "Name of solvent molecules");
        setStringEntry(&inp, "solvent-group", ir->swap->grp[eGrpSolvent].molname, nullptr);

        printStringNoNewline(&inp,
                             "Split cylinder: radius, upper and lower extension (nm) (this will "
                             "define the channels)");
        printStringNoNewline(&inp,
                             "Note that the split cylinder settings do not have an influence on "
                             "the swapping protocol,");
        printStringNoNewline(
                &inp,
                "however, if correctly defined, the permeation events are recorded per channel");
        ir->swap->cyl0r = get_ereal(&inp, "cyl0-r", 2.0, wi);
        ir->swap->cyl0u = get_ereal(&inp, "cyl0-up", 1.0, wi);
        ir->swap->cyl0l = get_ereal(&inp, "cyl0-down", 1.0, wi);
        ir->swap->cyl1r = get_ereal(&inp, "cyl1-r", 2.0, wi);
        ir->swap->cyl1u = get_ereal(&inp, "cyl1-up", 1.0, wi);
        ir->swap->cyl1l = get_ereal(&inp, "cyl1-down", 1.0, wi);

        printStringNoNewline(
                &inp,
                "Average the number of ions per compartment over these many swap attempt steps");
        ir->swap->nAverage = get_eint(&inp, "coupl-steps", 10, wi);

        printStringNoNewline(
                &inp, "Names of the ion types that can be exchanged with solvent molecules,");
        printStringNoNewline(
                &inp, "and the requested number of ions of this type in compartments A and B");
        printStringNoNewline(&inp, "-1 means fix the numbers as found in step 0");
        for (i = 0; i < nIonTypes; i++)
        {
            int ig = eSwapFixedGrpNR + i;

            sprintf(buf, "iontype%d-name", i);
            setStringEntry(&inp, buf, ir->swap->grp[ig].molname, nullptr);
            sprintf(buf, "iontype%d-in-A", i);
            ir->swap->grp[ig].nmolReq[0] = get_eint(&inp, buf, -1, wi);
            sprintf(buf, "iontype%d-in-B", i);
            ir->swap->grp[ig].nmolReq[1] = get_eint(&inp, buf, -1, wi);
        }

        printStringNoNewline(
                &inp,
                "By default (i.e. bulk offset = 0.0), ion/water exchanges happen between layers");
        printStringNoNewline(
                &inp,
                "at maximum distance (= bulk concentration) to the split group layers. However,");
        printStringNoNewline(&inp,
                             "an offset b (-1.0 < b < +1.0) can be specified to offset the bulk "
                             "layer from the middle at 0.0");
        printStringNoNewline(&inp,
                             "towards one of the compartment-partitioning layers (at +/- 1.0).");
        ir->swap->bulkOffset[0] = get_ereal(&inp, "bulk-offsetA", 0.0, wi);
        ir->swap->bulkOffset[1] = get_ereal(&inp, "bulk-offsetB", 0.0, wi);
        if (!(ir->swap->bulkOffset[0] > -1.0 && ir->swap->bulkOffset[0] < 1.0)
            || !(ir->swap->bulkOffset[1] > -1.0 && ir->swap->bulkOffset[1] < 1.0))
        {
            warning_error(wi, "Bulk layer offsets must be > -1.0 and < 1.0 !");
        }

        printStringNoNewline(
                &inp, "Start to swap ions if threshold difference to requested count is reached");
        ir->swap->threshold = get_ereal(&inp, "threshold", 1.0, wi);
    }

    /* AdResS is no longer supported, but we need grompp to be able to
       refuse to process old .mdp files that used it. */
    ir->bAdress = (get_eeenum(&inp, "adress", no_names, wi) != 0);

    /* User defined thingies */
    printStringNewline(&inp, "User defined thingies");
    setStringEntry(&inp, "user1-grps", inputrecStrings->user1, nullptr);
    setStringEntry(&inp, "user2-grps", inputrecStrings->user2, nullptr);
    ir->userint1  = get_eint(&inp, "userint1", 0, wi);
    ir->userint2  = get_eint(&inp, "userint2", 0, wi);
    ir->userint3  = get_eint(&inp, "userint3", 0, wi);
    ir->userint4  = get_eint(&inp, "userint4", 0, wi);
    ir->userreal1 = get_ereal(&inp, "userreal1", 0, wi);
    ir->userreal2 = get_ereal(&inp, "userreal2", 0, wi);
    ir->userreal3 = get_ereal(&inp, "userreal3", 0, wi);
    ir->userreal4 = get_ereal(&inp, "userreal4", 0, wi);
#undef CTYPE

    {
        gmx::TextOutputFile stream(mdparout);
        write_inpfile(&stream, mdparout, &inp, FALSE, writeMdpHeader, wi);

        // Transform module data into a flat key-value tree for output.
        gmx::KeyValueTreeBuilder       builder;
        gmx::KeyValueTreeObjectBuilder builderObject = builder.rootObject();
        mdModules->buildMdpOutput(&builderObject);
        {
            gmx::TextWriter writer(&stream);
            writeKeyValueTreeAsMdp(&writer, builder.build());
        }
        stream.close();
    }

    /* Process options if necessary */
    for (m = 0; m < 2; m++)
    {
        for (i = 0; i < 2 * DIM; i++)
        {
            dumdub[m][i] = 0.0;
        }
        if (ir->epc)
        {
            switch (ir->epct)
            {
                case epctISOTROPIC:
                    if (sscanf(dumstr[m], "%lf", &(dumdub[m][XX])) != 1)
                    {
                        warning_error(
                                wi,
                                "Pressure coupling incorrect number of values (I need exactly 1)");
                    }
                    dumdub[m][YY] = dumdub[m][ZZ] = dumdub[m][XX];
                    break;
                case epctSEMIISOTROPIC:
                case epctSURFACETENSION:
                    if (sscanf(dumstr[m], "%lf%lf", &(dumdub[m][XX]), &(dumdub[m][ZZ])) != 2)
                    {
                        warning_error(
                                wi,
                                "Pressure coupling incorrect number of values (I need exactly 2)");
                    }
                    dumdub[m][YY] = dumdub[m][XX];
                    break;
                case epctANISOTROPIC:
                    if (sscanf(dumstr[m],
                               "%lf%lf%lf%lf%lf%lf",
                               &(dumdub[m][XX]),
                               &(dumdub[m][YY]),
                               &(dumdub[m][ZZ]),
                               &(dumdub[m][3]),
                               &(dumdub[m][4]),
                               &(dumdub[m][5]))
                        != 6)
                    {
                        warning_error(
                                wi,
                                "Pressure coupling incorrect number of values (I need exactly 6)");
                    }
                    break;
                default:
                    gmx_fatal(FARGS,
                              "Pressure coupling type %s not implemented yet",
                              epcoupltype_names[ir->epct]);
            }
        }
    }
    clear_mat(ir->ref_p);
    clear_mat(ir->compress);
    for (i = 0; i < DIM; i++)
    {
        ir->ref_p[i][i]    = dumdub[1][i];
        ir->compress[i][i] = dumdub[0][i];
    }
    if (ir->epct == epctANISOTROPIC)
    {
        ir->ref_p[XX][YY] = dumdub[1][3];
        ir->ref_p[XX][ZZ] = dumdub[1][4];
        ir->ref_p[YY][ZZ] = dumdub[1][5];
        if (ir->ref_p[XX][YY] != 0 && ir->ref_p[XX][ZZ] != 0 && ir->ref_p[YY][ZZ] != 0)
        {
            warning(wi,
                    "All off-diagonal reference pressures are non-zero. Are you sure you want to "
                    "apply a threefold shear stress?\n");
        }
        ir->compress[XX][YY] = dumdub[0][3];
        ir->compress[XX][ZZ] = dumdub[0][4];
        ir->compress[YY][ZZ] = dumdub[0][5];
        for (i = 0; i < DIM; i++)
        {
            for (m = 0; m < i; m++)
            {
                ir->ref_p[i][m]    = ir->ref_p[m][i];
                ir->compress[i][m] = ir->compress[m][i];
            }
        }
    }

    if (ir->comm_mode == ecmNO)
    {
        ir->nstcomm = 0;
    }

    opts->couple_moltype = nullptr;
    if (strlen(inputrecStrings->couple_moltype) > 0)
    {
        if (ir->efep != efepNO)
        {
            opts->couple_moltype = gmx_strdup(inputrecStrings->couple_moltype);
            if (opts->couple_lam0 == opts->couple_lam1)
            {
                warning(wi, "The lambda=0 and lambda=1 states for coupling are identical");
            }
            if (ir->eI == eiMD && (opts->couple_lam0 == ecouplamNONE || opts->couple_lam1 == ecouplamNONE))
            {
                warning_note(
                        wi,
                        "For proper sampling of the (nearly) decoupled state, stochastic dynamics "
                        "should be used");
            }
        }
        else
        {
            warning_note(wi,
                         "Free energy is turned off, so we will not decouple the molecule listed "
                         "in your input.");
        }
    }
    /* FREE ENERGY AND EXPANDED ENSEMBLE OPTIONS */
    if (ir->efep != efepNO)
    {
        if (fep->delta_lambda != 0)
        {
            ir->efep = efepSLOWGROWTH;
        }
    }

    if (fep->edHdLPrintEnergy == edHdLPrintEnergyYES)
    {
        fep->edHdLPrintEnergy = edHdLPrintEnergyTOTAL;
        warning_note(wi,
                     "Old option for dhdl-print-energy given: "
                     "changing \"yes\" to \"total\"\n");
    }

    if (ir->bSimTemp && (fep->edHdLPrintEnergy == edHdLPrintEnergyNO))
    {
        /* always print out the energy to dhdl if we are doing
           expanded ensemble, since we need the total energy for
           analysis if the temperature is changing. In some
           conditions one may only want the potential energy, so
           we will allow that if the appropriate mdp setting has
           been enabled. Otherwise, total it is:
         */
        fep->edHdLPrintEnergy = edHdLPrintEnergyTOTAL;
    }

    if ((ir->efep != efepNO) || ir->bSimTemp)
    {
        ir->bExpanded = FALSE;
        if ((ir->efep == efepEXPANDED) || ir->bSimTemp)
        {
            ir->bExpanded = TRUE;
        }
        do_fep_params(ir, inputrecStrings->fep_lambda, inputrecStrings->lambda_weights, wi);
        if (ir->bSimTemp) /* done after fep params */
        {
            do_simtemp_params(ir);
        }

        /* Because sc-coul (=FALSE by default) only acts on the lambda state
         * setup and not on the old way of specifying the free-energy setup,
         * we should check for using soft-core when not needed, since that
         * can complicate the sampling significantly.
         * Note that we only check for the automated coupling setup.
         * If the (advanced) user does FEP through manual topology changes,
         * this check will not be triggered.
         */
        if (ir->efep != efepNO && ir->fepvals->n_lambda == 0 && ir->fepvals->sc_alpha != 0
            && (couple_lambda_has_vdw_on(opts->couple_lam0) && couple_lambda_has_vdw_on(opts->couple_lam1)))
        {
            warning(wi,
                    "You are using soft-core interactions while the Van der Waals interactions are "
                    "not decoupled (note that the sc-coul option is only active when using lambda "
                    "states). Although this will not lead to errors, you will need much more "
                    "sampling than without soft-core interactions. Consider using sc-alpha=0.");
        }
    }
    else
    {
        ir->fepvals->n_lambda = 0;
    }

    /* WALL PARAMETERS */

    do_wall_params(ir, inputrecStrings->wall_atomtype, inputrecStrings->wall_density, opts, wi);

    /* ORIENTATION RESTRAINT PARAMETERS */

    if (opts->bOrire && gmx::splitString(inputrecStrings->orirefitgrp).size() != 1)
    {
        warning_error(wi, "ERROR: Need one orientation restraint fit group\n");
    }

    /* DEFORMATION PARAMETERS */

    clear_mat(ir->deform);
    for (i = 0; i < 6; i++)
    {
        dumdub[0][i] = 0;
    }

    double gmx_unused canary;
    int               ndeform = sscanf(inputrecStrings->deform,
                         "%lf %lf %lf %lf %lf %lf %lf",
                         &(dumdub[0][0]),
                         &(dumdub[0][1]),
                         &(dumdub[0][2]),
                         &(dumdub[0][3]),
                         &(dumdub[0][4]),
                         &(dumdub[0][5]),
                         &canary);

    if (strlen(inputrecStrings->deform) > 0 && ndeform != 6)
    {
        warning_error(wi,
                      gmx::formatString(
                              "Cannot parse exactly 6 box deformation velocities from string '%s'",
                              inputrecStrings->deform)
                              .c_str());
    }
    for (i = 0; i < 3; i++)
    {
        ir->deform[i][i] = dumdub[0][i];
    }
    ir->deform[YY][XX] = dumdub[0][3];
    ir->deform[ZZ][XX] = dumdub[0][4];
    ir->deform[ZZ][YY] = dumdub[0][5];
    if (ir->epc != epcNO)
    {
        for (i = 0; i < 3; i++)
        {
            for (j = 0; j <= i; j++)
            {
                if (ir->deform[i][j] != 0 && ir->compress[i][j] != 0)
                {
                    warning_error(wi, "A box element has deform set and compressibility > 0");
                }
            }
        }
        for (i = 0; i < 3; i++)
        {
            for (j = 0; j < i; j++)
            {
                if (ir->deform[i][j] != 0)
                {
                    for (m = j; m < DIM; m++)
                    {
                        if (ir->compress[m][j] != 0)
                        {
                            sprintf(warn_buf,
                                    "An off-diagonal box element has deform set while "
                                    "compressibility > 0 for the same component of another box "
                                    "vector, this might lead to spurious periodicity effects.");
                            warning(wi, warn_buf);
                        }
                    }
                }
            }
        }
    }

    /* Ion/water position swapping checks */
    if (ir->eSwapCoords != eswapNO)
    {
        if (ir->swap->nstswap < 1)
        {
            warning_error(wi, "swap_frequency must be 1 or larger when ion swapping is requested");
        }
        if (ir->swap->nAverage < 1)
        {
            warning_error(wi, "coupl_steps must be 1 or larger.\n");
        }
        if (ir->swap->threshold < 1.0)
        {
            warning_error(wi, "Ion count threshold must be at least 1.\n");
        }
    }

    /* Set up MTS levels, this needs to happen before checking AWH parameters */
    if (ir->useMts)
    {
        std::vector<std::string> errorMessages;
        ir->mtsLevels = gmx::setupMtsLevels(opts->mtsOpts, &errorMessages);

        for (const auto& errorMessage : errorMessages)
        {
            warning_error(wi, errorMessage.c_str());
        }
    }

    if (ir->bDoAwh)
    {
        gmx::checkAwhParams(ir->awhParams, ir, wi);
    }

    sfree(dumstr[0]);
    sfree(dumstr[1]);
}

/* We would like gn to be const as well, but C doesn't allow this */
/* TODO this is utility functionality (search for the index of a
   string in a collection), so should be refactored and located more
   centrally. */
int search_string(const char* s, int ng, char* gn[])
{
    int i;

    for (i = 0; (i < ng); i++)
    {
        if (gmx_strcasecmp(s, gn[i]) == 0)
        {
            return i;
        }
    }

    gmx_fatal(FARGS,
              "Group %s referenced in the .mdp file was not found in the index file.\n"
              "Group names must match either [moleculetype] names or custom index group\n"
              "names, in which case you must supply an index file to the '-n' option\n"
              "of grompp.",
              s);
}

static void atomGroupRangeValidation(int natoms, int groupIndex, const t_blocka& block)
{
    /* Now go over the atoms in the group */
    for (int j = block.index[groupIndex]; (j < block.index[groupIndex + 1]); j++)
    {
        int aj = block.a[j];

        /* Range checking */
        if ((aj < 0) || (aj >= natoms))
        {
            gmx_fatal(FARGS, "Invalid atom number %d in indexfile", aj + 1);
        }
    }
}

static void do_numbering(int                        natoms,
                         SimulationGroups*          groups,
                         gmx::ArrayRef<std::string> groupsFromMdpFile,
                         t_blocka*                  block,
                         char*                      gnames[],
                         SimulationAtomGroupType    gtype,
                         int                        restnm,
                         int                        grptp,
                         bool                       bVerbose,
                         warninp_t                  wi)
{
    unsigned short*   cbuf;
    AtomGroupIndices* grps = &(groups->groups[gtype]);
    int               ntot = 0;
    const char*       title;
    char              warn_buf[STRLEN];

    title = shortName(gtype);

    snew(cbuf, natoms);
    /* Mark all id's as not set */
    for (int i = 0; (i < natoms); i++)
    {
        cbuf[i] = NOGID;
    }

    for (int i = 0; i != groupsFromMdpFile.ssize(); ++i)
    {
        /* Lookup the group name in the block structure */
        const int gid = search_string(groupsFromMdpFile[i].c_str(), block->nr, gnames);
        if ((grptp != egrptpONE) || (i == 0))
        {
            grps->emplace_back(gid);
        }
        GMX_ASSERT(block, "Can't have a nullptr block");
        atomGroupRangeValidation(natoms, gid, *block);
        /* Now go over the atoms in the group */
        for (int j = block->index[gid]; (j < block->index[gid + 1]); j++)
        {
            const int aj = block->a[j];
            /* Lookup up the old group number */
            const int ognr = cbuf[aj];
            if (ognr != NOGID)
            {
                gmx_fatal(FARGS, "Atom %d in multiple %s groups (%d and %d)", aj + 1, title, ognr + 1, i + 1);
            }
            else
            {
                /* Store the group number in buffer */
                if (grptp == egrptpONE)
                {
                    cbuf[aj] = 0;
                }
                else
                {
                    cbuf[aj] = i;
                }
                ntot++;
            }
        }
    }

    /* Now check whether we have done all atoms */
    if (ntot != natoms)
    {
        if (grptp == egrptpALL)
        {
            gmx_fatal(FARGS, "%d atoms are not part of any of the %s groups", natoms - ntot, title);
        }
        else if (grptp == egrptpPART)
        {
            sprintf(warn_buf, "%d atoms are not part of any of the %s groups", natoms - ntot, title);
            warning_note(wi, warn_buf);
        }
        /* Assign all atoms currently unassigned to a rest group */
        for (int j = 0; (j < natoms); j++)
        {
            if (cbuf[j] == NOGID)
            {
                cbuf[j] = grps->size();
            }
        }
        if (grptp != egrptpPART)
        {
            if (bVerbose)
            {
                fprintf(stderr, "Making dummy/rest group for %s containing %d elements\n", title, natoms - ntot);
            }
            /* Add group name "rest" */
            grps->emplace_back(restnm);

            /* Assign the rest name to all atoms not currently assigned to a group */
            for (int j = 0; (j < natoms); j++)
            {
                if (cbuf[j] == NOGID)
                {
                    // group size was not updated before this here, so need to use -1.
                    cbuf[j] = grps->size() - 1;
                }
            }
        }
    }

    if (grps->size() == 1 && (ntot == 0 || ntot == natoms))
    {
        /* All atoms are part of one (or no) group, no index required */
        groups->groupNumbers[gtype].clear();
    }
    else
    {
        for (int j = 0; (j < natoms); j++)
        {
            groups->groupNumbers[gtype].emplace_back(cbuf[j]);
        }
    }

    sfree(cbuf);
}

static void calc_nrdf(const gmx_mtop_t* mtop, t_inputrec* ir, char** gnames)
{
    t_grpopts*     opts;
    pull_params_t* pull;
    int            natoms, imin, jmin;
    int *          nrdf2, *na_vcm, na_tot;
    double *       nrdf_tc, *nrdf_vcm, nrdf_uc, *nrdf_vcm_sub;
    ivec*          dof_vcm;
    int            as;

    /* Calculate nrdf.
     * First calc 3xnr-atoms for each group
     * then subtract half a degree of freedom for each constraint
     *
     * Only atoms and nuclei contribute to the degrees of freedom...
     */

    opts = &ir->opts;

    const SimulationGroups& groups = mtop->groups;
    natoms                         = mtop->natoms;

    /* Allocate one more for a possible rest group */
    /* We need to sum degrees of freedom into doubles,
     * since floats give too low nrdf's above 3 million atoms.
     */
    snew(nrdf_tc, groups.groups[SimulationAtomGroupType::TemperatureCoupling].size() + 1);
    snew(nrdf_vcm, groups.groups[SimulationAtomGroupType::MassCenterVelocityRemoval].size() + 1);
    snew(dof_vcm, groups.groups[SimulationAtomGroupType::MassCenterVelocityRemoval].size() + 1);
    snew(na_vcm, groups.groups[SimulationAtomGroupType::MassCenterVelocityRemoval].size() + 1);
    snew(nrdf_vcm_sub, groups.groups[SimulationAtomGroupType::MassCenterVelocityRemoval].size() + 1);

    for (gmx::index i = 0; i < gmx::ssize(groups.groups[SimulationAtomGroupType::TemperatureCoupling]); i++)
    {
        nrdf_tc[i] = 0;
    }
    for (gmx::index i = 0;
         i < gmx::ssize(groups.groups[SimulationAtomGroupType::MassCenterVelocityRemoval]) + 1;
         i++)
    {
        nrdf_vcm[i] = 0;
        clear_ivec(dof_vcm[i]);
        na_vcm[i]       = 0;
        nrdf_vcm_sub[i] = 0;
    }
    snew(nrdf2, natoms);
    for (const AtomProxy atomP : AtomRange(*mtop))
    {
        const t_atom& local = atomP.atom();
        int           i     = atomP.globalAtomNumber();
        nrdf2[i]            = 0;
        if (local.ptype == eptAtom || local.ptype == eptNucleus)
        {
            int g = getGroupType(groups, SimulationAtomGroupType::Freeze, i);
            for (int d = 0; d < DIM; d++)
            {
                if (opts->nFreeze[g][d] == 0)
                {
                    /* Add one DOF for particle i (counted as 2*1) */
                    nrdf2[i] += 2;
                    /* VCM group i has dim d as a DOF */
                    dof_vcm[getGroupType(groups, SimulationAtomGroupType::MassCenterVelocityRemoval, i)][d] =
                            1;
                }
            }
            nrdf_tc[getGroupType(groups, SimulationAtomGroupType::TemperatureCoupling, i)] +=
                    0.5 * nrdf2[i];
            nrdf_vcm[getGroupType(groups, SimulationAtomGroupType::MassCenterVelocityRemoval, i)] +=
                    0.5 * nrdf2[i];
        }
    }

    as = 0;
    for (const gmx_molblock_t& molb : mtop->molblock)
    {
        const gmx_moltype_t& molt = mtop->moltype[molb.type];
        const t_atom*        atom = molt.atoms.atom;
        for (int mol = 0; mol < molb.nmol; mol++)
        {
            for (int ftype = F_CONSTR; ftype <= F_CONSTRNC; ftype++)
            {
                gmx::ArrayRef<const int> ia = molt.ilist[ftype].iatoms;
                for (int i = 0; i < molt.ilist[ftype].size();)
                {
                    /* Subtract degrees of freedom for the constraints,
                     * if the particles still have degrees of freedom left.
                     * If one of the particles is a vsite or a shell, then all
                     * constraint motion will go there, but since they do not
                     * contribute to the constraints the degrees of freedom do not
                     * change.
                     */
                    int ai = as + ia[i + 1];
                    int aj = as + ia[i + 2];
                    if (((atom[ia[i + 1]].ptype == eptNucleus) || (atom[ia[i + 1]].ptype == eptAtom))
                        && ((atom[ia[i + 2]].ptype == eptNucleus) || (atom[ia[i + 2]].ptype == eptAtom)))
                    {
                        if (nrdf2[ai] > 0)
                        {
                            jmin = 1;
                        }
                        else
                        {
                            jmin = 2;
                        }
                        if (nrdf2[aj] > 0)
                        {
                            imin = 1;
                        }
                        else
                        {
                            imin = 2;
                        }
                        imin = std::min(imin, nrdf2[ai]);
                        jmin = std::min(jmin, nrdf2[aj]);
                        nrdf2[ai] -= imin;
                        nrdf2[aj] -= jmin;
                        nrdf_tc[getGroupType(groups, SimulationAtomGroupType::TemperatureCoupling, ai)] -=
                                0.5 * imin;
                        nrdf_tc[getGroupType(groups, SimulationAtomGroupType::TemperatureCoupling, aj)] -=
                                0.5 * jmin;
                        nrdf_vcm[getGroupType(groups, SimulationAtomGroupType::MassCenterVelocityRemoval, ai)] -=
                                0.5 * imin;
                        nrdf_vcm[getGroupType(groups, SimulationAtomGroupType::MassCenterVelocityRemoval, aj)] -=
                                0.5 * jmin;
                    }
                    i += interaction_function[ftype].nratoms + 1;
                }
            }
            gmx::ArrayRef<const int> ia = molt.ilist[F_SETTLE].iatoms;
            for (int i = 0; i < molt.ilist[F_SETTLE].size();)
            {
                /* Subtract 1 dof from every atom in the SETTLE */
                for (int j = 0; j < 3; j++)
                {
                    int ai = as + ia[i + 1 + j];
                    imin   = std::min(2, nrdf2[ai]);
                    nrdf2[ai] -= imin;
                    nrdf_tc[getGroupType(groups, SimulationAtomGroupType::TemperatureCoupling, ai)] -=
                            0.5 * imin;
                    nrdf_vcm[getGroupType(groups, SimulationAtomGroupType::MassCenterVelocityRemoval, ai)] -=
                            0.5 * imin;
                }
                i += 4;
            }
            as += molt.atoms.nr;
        }
    }

    if (ir->bPull)
    {
        /* Correct nrdf for the COM constraints.
         * We correct using the TC and VCM group of the first atom
         * in the reference and pull group. If atoms in one pull group
         * belong to different TC or VCM groups it is anyhow difficult
         * to determine the optimal nrdf assignment.
         */
        pull = ir->pull.get();

        for (int i = 0; i < pull->ncoord; i++)
        {
            if (pull->coord[i].eType != epullCONSTRAINT)
            {
                continue;
            }

            imin = 1;

            for (int j = 0; j < 2; j++)
            {
                const t_pull_group* pgrp;

                pgrp = &pull->group[pull->coord[i].group[j]];

                if (!pgrp->ind.empty())
                {
                    /* Subtract 1/2 dof from each group */
                    int ai = pgrp->ind[0];
                    nrdf_tc[getGroupType(groups, SimulationAtomGroupType::TemperatureCoupling, ai)] -=
                            0.5 * imin;
                    nrdf_vcm[getGroupType(groups, SimulationAtomGroupType::MassCenterVelocityRemoval, ai)] -=
                            0.5 * imin;
                    if (nrdf_tc[getGroupType(groups, SimulationAtomGroupType::TemperatureCoupling, ai)] < 0)
                    {
                        gmx_fatal(FARGS,
                                  "Center of mass pulling constraints caused the number of degrees "
                                  "of freedom for temperature coupling group %s to be negative",
                                  gnames[groups.groups[SimulationAtomGroupType::TemperatureCoupling][getGroupType(
                                          groups, SimulationAtomGroupType::TemperatureCoupling, ai)]]);
                    }
                }
                else
                {
                    /* We need to subtract the whole DOF from group j=1 */
                    imin += 1;
                }
            }
        }
    }

    if (ir->nstcomm != 0)
    {
        GMX_RELEASE_ASSERT(!groups.groups[SimulationAtomGroupType::MassCenterVelocityRemoval].empty(),
                           "Expect at least one group when removing COM motion");

        /* We remove COM motion up to dim ndof_com() */
        const int ndim_rm_vcm = ndof_com(ir);

        /* Subtract ndim_rm_vcm (or less with frozen dimensions) from
         * the number of degrees of freedom in each vcm group when COM
         * translation is removed and 6 when rotation is removed as well.
         * Note that we do not and should not include the rest group here.
         */
        for (gmx::index j = 0;
             j < gmx::ssize(groups.groups[SimulationAtomGroupType::MassCenterVelocityRemoval]);
             j++)
        {
            switch (ir->comm_mode)
            {
                case ecmLINEAR:
                case ecmLINEAR_ACCELERATION_CORRECTION:
                    nrdf_vcm_sub[j] = 0;
                    for (int d = 0; d < ndim_rm_vcm; d++)
                    {
                        if (dof_vcm[j][d])
                        {
                            nrdf_vcm_sub[j]++;
                        }
                    }
                    break;
                case ecmANGULAR: nrdf_vcm_sub[j] = 6; break;
                default: gmx_incons("Checking comm_mode");
            }
        }

        for (gmx::index i = 0;
             i < gmx::ssize(groups.groups[SimulationAtomGroupType::TemperatureCoupling]);
             i++)
        {
            /* Count the number of atoms of TC group i for every VCM group */
            for (gmx::index j = 0;
                 j < gmx::ssize(groups.groups[SimulationAtomGroupType::MassCenterVelocityRemoval]) + 1;
                 j++)
            {
                na_vcm[j] = 0;
            }
            na_tot = 0;
            for (int ai = 0; ai < natoms; ai++)
            {
                if (getGroupType(groups, SimulationAtomGroupType::TemperatureCoupling, ai) == i)
                {
                    na_vcm[getGroupType(groups, SimulationAtomGroupType::MassCenterVelocityRemoval, ai)]++;
                    na_tot++;
                }
            }
            /* Correct for VCM removal according to the fraction of each VCM
             * group present in this TC group.
             */
            nrdf_uc    = nrdf_tc[i];
            nrdf_tc[i] = 0;
            for (gmx::index j = 0;
                 j < gmx::ssize(groups.groups[SimulationAtomGroupType::MassCenterVelocityRemoval]) + 1;
                 j++)
            {
                if (nrdf_vcm[j] > nrdf_vcm_sub[j])
                {
                    nrdf_tc[i] += nrdf_uc * (static_cast<double>(na_vcm[j]) / static_cast<double>(na_tot))
                                  * (nrdf_vcm[j] - nrdf_vcm_sub[j]) / nrdf_vcm[j];
                }
            }
        }
    }
    for (int i = 0; (i < gmx::ssize(groups.groups[SimulationAtomGroupType::TemperatureCoupling])); i++)
    {
        opts->nrdf[i] = nrdf_tc[i];
        if (opts->nrdf[i] < 0)
        {
            opts->nrdf[i] = 0;
        }
        fprintf(stderr,
                "Number of degrees of freedom in T-Coupling group %s is %.2f\n",
                gnames[groups.groups[SimulationAtomGroupType::TemperatureCoupling][i]],
                opts->nrdf[i]);
    }

    sfree(nrdf2);
    sfree(nrdf_tc);
    sfree(nrdf_vcm);
    sfree(dof_vcm);
    sfree(na_vcm);
    sfree(nrdf_vcm_sub);
}

static bool do_egp_flag(t_inputrec* ir, SimulationGroups* groups, const char* option, const char* val, int flag)
{
    /* The maximum number of energy group pairs would be MAXPTR*(MAXPTR+1)/2.
     * But since this is much larger than STRLEN, such a line can not be parsed.
     * The real maximum is the number of names that fit in a string: STRLEN/2.
     */
#define EGP_MAX (STRLEN / 2)
    int  j, k, nr;
    bool bSet;

    auto names = gmx::splitString(val);
    if (names.size() % 2 != 0)
    {
        gmx_fatal(FARGS, "The number of groups for %s is odd", option);
    }
    nr   = groups->groups[SimulationAtomGroupType::EnergyOutput].size();
    bSet = FALSE;
    for (size_t i = 0; i < names.size() / 2; i++)
    {
        // TODO this needs to be replaced by a solution using std::find_if
        j = 0;
        while ((j < nr)
               && gmx_strcasecmp(
                          names[2 * i].c_str(),
                          *(groups->groupNames[groups->groups[SimulationAtomGroupType::EnergyOutput][j]])))
        {
            j++;
        }
        if (j == nr)
        {
            gmx_fatal(FARGS, "%s in %s is not an energy group\n", names[2 * i].c_str(), option);
        }
        k = 0;
        while ((k < nr)
               && gmx_strcasecmp(
                          names[2 * i + 1].c_str(),
                          *(groups->groupNames[groups->groups[SimulationAtomGroupType::EnergyOutput][k]])))
        {
            k++;
        }
        if (k == nr)
        {
            gmx_fatal(FARGS, "%s in %s is not an energy group\n", names[2 * i + 1].c_str(), option);
        }
        if ((j < nr) && (k < nr))
        {
            ir->opts.egp_flags[nr * j + k] |= flag;
            ir->opts.egp_flags[nr * k + j] |= flag;
            bSet = TRUE;
        }
    }

    return bSet;
}


static void make_swap_groups(t_swapcoords* swap, t_blocka* grps, char** gnames)
{
    int          ig = -1, i = 0, gind;
    t_swapGroup* swapg;


    /* Just a quick check here, more thorough checks are in mdrun */
    if (strcmp(swap->grp[eGrpSplit0].molname, swap->grp[eGrpSplit1].molname) == 0)
    {
        gmx_fatal(FARGS, "The split groups can not both be '%s'.", swap->grp[eGrpSplit0].molname);
    }

    /* Get the index atoms of the split0, split1, solvent, and swap groups */
    for (ig = 0; ig < swap->ngrp; ig++)
    {
        swapg      = &swap->grp[ig];
        gind       = search_string(swap->grp[ig].molname, grps->nr, gnames);
        swapg->nat = grps->index[gind + 1] - grps->index[gind];

        if (swapg->nat > 0)
        {
            fprintf(stderr,
                    "%s group '%s' contains %d atoms.\n",
                    ig < 3 ? eSwapFixedGrp_names[ig] : "Swap",
                    swap->grp[ig].molname,
                    swapg->nat);
            snew(swapg->ind, swapg->nat);
            for (i = 0; i < swapg->nat; i++)
            {
                swapg->ind[i] = grps->a[grps->index[gind] + i];
            }
        }
        else
        {
            gmx_fatal(FARGS, "Swap group %s does not contain any atoms.", swap->grp[ig].molname);
        }
    }
}


static void make_IMD_group(t_IMD* IMDgroup, char* IMDgname, t_blocka* grps, char** gnames)
{
    int ig, i;


    ig            = search_string(IMDgname, grps->nr, gnames);
    IMDgroup->nat = grps->index[ig + 1] - grps->index[ig];

    if (IMDgroup->nat > 0)
    {
        fprintf(stderr,
                "Group '%s' with %d atoms can be activated for interactive molecular dynamics "
                "(IMD).\n",
                IMDgname,
                IMDgroup->nat);
        snew(IMDgroup->ind, IMDgroup->nat);
        for (i = 0; i < IMDgroup->nat; i++)
        {
            IMDgroup->ind[i] = grps->a[grps->index[ig] + i];
        }
    }
}

/* Checks whether atoms are both part of a COM removal group and frozen.
 * If a fully frozen atom is part of a COM removal group, it is removed
 * from the COM removal group. A note is issued if such atoms are present.
 * A warning is issued for atom with one or two dimensions frozen that
 * are part of a COM removal group (mdrun would need to compute COM mass
 * per dimension to handle this correctly).
 * Also issues a warning when non-frozen atoms are not part of a COM
 * removal group while COM removal is active.
 */
static void checkAndUpdateVcmFreezeGroupConsistency(SimulationGroups* groups,
                                                    const int         numAtoms,
                                                    const t_grpopts&  opts,
                                                    warninp_t         wi)
{
    const int vcmRestGroup =
            std::max(int(groups->groups[SimulationAtomGroupType::MassCenterVelocityRemoval].size()), 1);

    int numFullyFrozenVcmAtoms     = 0;
    int numPartiallyFrozenVcmAtoms = 0;
    int numNonVcmAtoms             = 0;
    for (int a = 0; a < numAtoms; a++)
    {
        const int freezeGroup   = getGroupType(*groups, SimulationAtomGroupType::Freeze, a);
        int       numFrozenDims = 0;
        for (int d = 0; d < DIM; d++)
        {
            numFrozenDims += opts.nFreeze[freezeGroup][d];
        }

        const int vcmGroup = getGroupType(*groups, SimulationAtomGroupType::MassCenterVelocityRemoval, a);
        if (vcmGroup < vcmRestGroup)
        {
            if (numFrozenDims == DIM)
            {
                /* Do not remove COM motion for this fully frozen atom */
                if (groups->groupNumbers[SimulationAtomGroupType::MassCenterVelocityRemoval].empty())
                {
                    groups->groupNumbers[SimulationAtomGroupType::MassCenterVelocityRemoval].resize(
                            numAtoms, 0);
                }
                groups->groupNumbers[SimulationAtomGroupType::MassCenterVelocityRemoval][a] = vcmRestGroup;
                numFullyFrozenVcmAtoms++;
            }
            else if (numFrozenDims > 0)
            {
                numPartiallyFrozenVcmAtoms++;
            }
        }
        else if (numFrozenDims < DIM)
        {
            numNonVcmAtoms++;
        }
    }

    if (numFullyFrozenVcmAtoms > 0)
    {
        std::string warningText = gmx::formatString(
                "There are %d atoms that are fully frozen and part of COMM removal group(s), "
                "removing these atoms from the COMM removal group(s)",
                numFullyFrozenVcmAtoms);
        warning_note(wi, warningText.c_str());
    }
    if (numPartiallyFrozenVcmAtoms > 0 && numPartiallyFrozenVcmAtoms < numAtoms)
    {
        std::string warningText = gmx::formatString(
                "There are %d atoms that are frozen along less then %d dimensions and part of COMM "
                "removal group(s), due to limitations in the code these still contribute to the "
                "mass of the COM along frozen dimensions and therefore the COMM correction will be "
                "too small.",
                numPartiallyFrozenVcmAtoms,
                DIM);
        warning(wi, warningText.c_str());
    }
    if (numNonVcmAtoms > 0)
    {
        std::string warningText = gmx::formatString(
                "%d atoms are not part of any center of mass motion removal group.\n"
                "This may lead to artifacts.\n"
                "In most cases one should use one group for the whole system.",
                numNonVcmAtoms);
        warning(wi, warningText.c_str());
    }
}

void do_index(const char*                   mdparin,
              const char*                   ndx,
              gmx_mtop_t*                   mtop,
              bool                          bVerbose,
              const gmx::MdModulesNotifier& notifier,
              t_inputrec*                   ir,
              warninp_t                     wi)
{
    t_blocka* defaultIndexGroups;
    int       natoms;
    t_symtab* symtab;
    t_atoms   atoms_all;
    char**    gnames;
    int       nr;
    real      tau_min;
    int       nstcmin;
    int       i, j, k, restnm;
    bool      bExcl, bTable, bAnneal;
    char      warn_buf[STRLEN];

    if (bVerbose)
    {
        fprintf(stderr, "processing index file...\n");
    }
    if (ndx == nullptr)
    {
        snew(defaultIndexGroups, 1);
        snew(defaultIndexGroups->index, 1);
        snew(gnames, 1);
        atoms_all = gmx_mtop_global_atoms(mtop);
        analyse(&atoms_all, defaultIndexGroups, &gnames, FALSE, TRUE);
        done_atom(&atoms_all);
    }
    else
    {
        defaultIndexGroups = init_index(ndx, &gnames);
    }

    SimulationGroups* groups = &mtop->groups;
    natoms                   = mtop->natoms;
    symtab                   = &mtop->symtab;

    for (int i = 0; (i < defaultIndexGroups->nr); i++)
    {
        groups->groupNames.emplace_back(put_symtab(symtab, gnames[i]));
    }
    groups->groupNames.emplace_back(put_symtab(symtab, "rest"));
    restnm = groups->groupNames.size() - 1;
    GMX_RELEASE_ASSERT(restnm == defaultIndexGroups->nr, "Size of allocations must match");
    srenew(gnames, defaultIndexGroups->nr + 1);
    gnames[restnm] = *(groups->groupNames.back());

    set_warning_line(wi, mdparin, -1);

    auto temperatureCouplingTauValues       = gmx::splitString(inputrecStrings->tau_t);
    auto temperatureCouplingReferenceValues = gmx::splitString(inputrecStrings->ref_t);
    auto temperatureCouplingGroupNames      = gmx::splitString(inputrecStrings->tcgrps);
    if (temperatureCouplingTauValues.size() != temperatureCouplingGroupNames.size()
        || temperatureCouplingReferenceValues.size() != temperatureCouplingGroupNames.size())
    {
        gmx_fatal(FARGS,
                  "Invalid T coupling input: %zu groups, %zu ref-t values and "
                  "%zu tau-t values",
                  temperatureCouplingGroupNames.size(),
                  temperatureCouplingReferenceValues.size(),
                  temperatureCouplingTauValues.size());
    }

    const bool useReferenceTemperature = integratorHasReferenceTemperature(ir);
    do_numbering(natoms,
                 groups,
                 temperatureCouplingGroupNames,
                 defaultIndexGroups,
                 gnames,
                 SimulationAtomGroupType::TemperatureCoupling,
                 restnm,
                 useReferenceTemperature ? egrptpALL : egrptpALL_GENREST,
                 bVerbose,
                 wi);
    nr            = groups->groups[SimulationAtomGroupType::TemperatureCoupling].size();
    ir->opts.ngtc = nr;
    snew(ir->opts.nrdf, nr);
    snew(ir->opts.tau_t, nr);
    snew(ir->opts.ref_t, nr);
    if (ir->eI == eiBD && ir->bd_fric == 0)
    {
        fprintf(stderr, "bd-fric=0, so tau-t will be used as the inverse friction constant(s)\n");
    }

    if (useReferenceTemperature)
    {
        if (size_t(nr) != temperatureCouplingReferenceValues.size())
        {
            gmx_fatal(FARGS, "Not enough ref-t and tau-t values!");
        }

        tau_min = 1e20;
        convertReals(wi, temperatureCouplingTauValues, "tau-t", ir->opts.tau_t);
        for (i = 0; (i < nr); i++)
        {
            if ((ir->eI == eiBD) && ir->opts.tau_t[i] <= 0)
            {
                sprintf(warn_buf, "With integrator %s tau-t should be larger than 0", ei_names[ir->eI]);
                warning_error(wi, warn_buf);
            }

            if (ir->etc != etcVRESCALE && ir->opts.tau_t[i] == 0)
            {
                warning_note(
                        wi,
                        "tau-t = -1 is the value to signal that a group should not have "
                        "temperature coupling. Treating your use of tau-t = 0 as if you used -1.");
            }

            if (ir->opts.tau_t[i] >= 0)
            {
                tau_min = std::min(tau_min, ir->opts.tau_t[i]);
            }
        }
        if (ir->etc != etcNO && ir->nsttcouple == -1)
        {
            ir->nsttcouple = ir_optimal_nsttcouple(ir);
        }

        if (EI_VV(ir->eI))
        {
            if ((ir->etc == etcNOSEHOOVER) && (ir->epc == epcBERENDSEN))
            {
                gmx_fatal(FARGS,
                          "Cannot do Nose-Hoover temperature with Berendsen pressure control with "
                          "md-vv; use either vrescale temperature with berendsen pressure or "
                          "Nose-Hoover temperature with MTTK pressure");
            }
            if (ir->epc == epcMTTK)
            {
                if (ir->etc != etcNOSEHOOVER)
                {
                    gmx_fatal(FARGS,
                              "Cannot do MTTK pressure coupling without Nose-Hoover temperature "
                              "control");
                }
                else
                {
                    if (ir->nstpcouple != ir->nsttcouple)
                    {
                        int mincouple  = std::min(ir->nstpcouple, ir->nsttcouple);
                        ir->nstpcouple = ir->nsttcouple = mincouple;
                        sprintf(warn_buf,
                                "for current Trotter decomposition methods with vv, nsttcouple and "
                                "nstpcouple must be equal.  Both have been reset to "
                                "min(nsttcouple,nstpcouple) = %d",
                                mincouple);
                        warning_note(wi, warn_buf);
                    }
                }
            }
        }
        /* velocity verlet with averaged kinetic energy KE = 0.5*(v(t+1/2) - v(t-1/2)) is implemented
           primarily for testing purposes, and does not work with temperature coupling other than 1 */

        if (ETC_ANDERSEN(ir->etc))
        {
            if (ir->nsttcouple != 1)
            {
                ir->nsttcouple = 1;
                sprintf(warn_buf,
                        "Andersen temperature control methods assume nsttcouple = 1; there is no "
                        "need for larger nsttcouple > 1, since no global parameters are computed. "
                        "nsttcouple has been reset to 1");
                warning_note(wi, warn_buf);
            }
        }
        nstcmin = tcouple_min_integration_steps(ir->etc);
        if (nstcmin > 1)
        {
            if (tau_min / (ir->delta_t * ir->nsttcouple) < nstcmin - 10 * GMX_REAL_EPS)
            {
                sprintf(warn_buf,
                        "For proper integration of the %s thermostat, tau-t (%g) should be at "
                        "least %d times larger than nsttcouple*dt (%g)",
                        ETCOUPLTYPE(ir->etc),
                        tau_min,
                        nstcmin,
                        ir->nsttcouple * ir->delta_t);
                warning(wi, warn_buf);
            }
        }
        convertReals(wi, temperatureCouplingReferenceValues, "ref-t", ir->opts.ref_t);
        for (i = 0; (i < nr); i++)
        {
            if (ir->opts.ref_t[i] < 0)
            {
                gmx_fatal(FARGS, "ref-t for group %d negative", i);
            }
        }
        /* set the lambda mc temperature to the md integrator temperature (which should be defined
           if we are in this conditional) if mc_temp is negative */
        if (ir->expandedvals->mc_temp < 0)
        {
            ir->expandedvals->mc_temp = ir->opts.ref_t[0]; /*for now, set to the first reft */
        }
    }

    /* Simulated annealing for each group. There are nr groups */
    auto simulatedAnnealingGroupNames = gmx::splitString(inputrecStrings->anneal);
    if (simulatedAnnealingGroupNames.size() == 1
        && gmx::equalCaseInsensitive(simulatedAnnealingGroupNames[0], "N", 1))
    {
        simulatedAnnealingGroupNames.resize(0);
    }
    if (!simulatedAnnealingGroupNames.empty() && gmx::ssize(simulatedAnnealingGroupNames) != nr)
    {
        gmx_fatal(FARGS,
                  "Wrong number of annealing values: %zu (for %d groups)\n",
                  simulatedAnnealingGroupNames.size(),
                  nr);
    }
    else
    {
        snew(ir->opts.annealing, nr);
        snew(ir->opts.anneal_npoints, nr);
        snew(ir->opts.anneal_time, nr);
        snew(ir->opts.anneal_temp, nr);
        for (i = 0; i < nr; i++)
        {
            ir->opts.annealing[i]      = eannNO;
            ir->opts.anneal_npoints[i] = 0;
            ir->opts.anneal_time[i]    = nullptr;
            ir->opts.anneal_temp[i]    = nullptr;
        }
        if (!simulatedAnnealingGroupNames.empty())
        {
            bAnneal = FALSE;
            for (i = 0; i < nr; i++)
            {
                if (gmx::equalCaseInsensitive(simulatedAnnealingGroupNames[i], "N", 1))
                {
                    ir->opts.annealing[i] = eannNO;
                }
                else if (gmx::equalCaseInsensitive(simulatedAnnealingGroupNames[i], "S", 1))
                {
                    ir->opts.annealing[i] = eannSINGLE;
                    bAnneal               = TRUE;
                }
                else if (gmx::equalCaseInsensitive(simulatedAnnealingGroupNames[i], "P", 1))
                {
                    ir->opts.annealing[i] = eannPERIODIC;
                    bAnneal               = TRUE;
                }
            }
            if (bAnneal)
            {
                /* Read the other fields too */
                auto simulatedAnnealingPoints = gmx::splitString(inputrecStrings->anneal_npoints);
                if (simulatedAnnealingPoints.size() != simulatedAnnealingGroupNames.size())
                {
                    gmx_fatal(FARGS,
                              "Found %zu annealing-npoints values for %zu groups\n",
                              simulatedAnnealingPoints.size(),
                              simulatedAnnealingGroupNames.size());
                }
                convertInts(wi, simulatedAnnealingPoints, "annealing points", ir->opts.anneal_npoints);
                size_t numSimulatedAnnealingFields = 0;
                for (i = 0; i < nr; i++)
                {
                    if (ir->opts.anneal_npoints[i] == 1)
                    {
                        gmx_fatal(
                                FARGS,
                                "Please specify at least a start and an end point for annealing\n");
                    }
                    snew(ir->opts.anneal_time[i], ir->opts.anneal_npoints[i]);
                    snew(ir->opts.anneal_temp[i], ir->opts.anneal_npoints[i]);
                    numSimulatedAnnealingFields += ir->opts.anneal_npoints[i];
                }

                auto simulatedAnnealingTimes = gmx::splitString(inputrecStrings->anneal_time);

                if (simulatedAnnealingTimes.size() != numSimulatedAnnealingFields)
                {
                    gmx_fatal(FARGS,
                              "Found %zu annealing-time values, wanted %zu\n",
                              simulatedAnnealingTimes.size(),
                              numSimulatedAnnealingFields);
                }
                auto simulatedAnnealingTemperatures = gmx::splitString(inputrecStrings->anneal_temp);
                if (simulatedAnnealingTemperatures.size() != numSimulatedAnnealingFields)
                {
                    gmx_fatal(FARGS,
                              "Found %zu annealing-temp values, wanted %zu\n",
                              simulatedAnnealingTemperatures.size(),
                              numSimulatedAnnealingFields);
                }

                std::vector<real> allSimulatedAnnealingTimes(numSimulatedAnnealingFields);
                std::vector<real> allSimulatedAnnealingTemperatures(numSimulatedAnnealingFields);
                convertReals(wi, simulatedAnnealingTimes, "anneal-time", allSimulatedAnnealingTimes.data());
                convertReals(wi,
                             simulatedAnnealingTemperatures,
                             "anneal-temp",
                             allSimulatedAnnealingTemperatures.data());
                for (i = 0, k = 0; i < nr; i++)
                {
                    for (j = 0; j < ir->opts.anneal_npoints[i]; j++)
                    {
                        ir->opts.anneal_time[i][j] = allSimulatedAnnealingTimes[k];
                        ir->opts.anneal_temp[i][j] = allSimulatedAnnealingTemperatures[k];
                        if (j == 0)
                        {
                            if (ir->opts.anneal_time[i][0] > (ir->init_t + GMX_REAL_EPS))
                            {
                                gmx_fatal(FARGS, "First time point for annealing > init_t.\n");
                            }
                        }
                        else
                        {
                            /* j>0 */
                            if (ir->opts.anneal_time[i][j] < ir->opts.anneal_time[i][j - 1])
                            {
                                gmx_fatal(FARGS,
                                          "Annealing timepoints out of order: t=%f comes after "
                                          "t=%f\n",
                                          ir->opts.anneal_time[i][j],
                                          ir->opts.anneal_time[i][j - 1]);
                            }
                        }
                        if (ir->opts.anneal_temp[i][j] < 0)
                        {
                            gmx_fatal(FARGS,
                                      "Found negative temperature in annealing: %f\n",
                                      ir->opts.anneal_temp[i][j]);
                        }
                        k++;
                    }
                }
                /* Print out some summary information, to make sure we got it right */
                for (i = 0; i < nr; i++)
                {
                    if (ir->opts.annealing[i] != eannNO)
                    {
                        j = groups->groups[SimulationAtomGroupType::TemperatureCoupling][i];
                        fprintf(stderr,
                                "Simulated annealing for group %s: %s, %d timepoints\n",
                                *(groups->groupNames[j]),
                                eann_names[ir->opts.annealing[i]],
                                ir->opts.anneal_npoints[i]);
                        fprintf(stderr, "Time (ps)   Temperature (K)\n");
                        /* All terms except the last one */
                        for (j = 0; j < (ir->opts.anneal_npoints[i] - 1); j++)
                        {
                            fprintf(stderr,
                                    "%9.1f      %5.1f\n",
                                    ir->opts.anneal_time[i][j],
                                    ir->opts.anneal_temp[i][j]);
                        }

                        /* Finally the last one */
                        j = ir->opts.anneal_npoints[i] - 1;
                        if (ir->opts.annealing[i] == eannSINGLE)
                        {
                            fprintf(stderr,
                                    "%9.1f-     %5.1f\n",
                                    ir->opts.anneal_time[i][j],
                                    ir->opts.anneal_temp[i][j]);
                        }
                        else
                        {
                            fprintf(stderr,
                                    "%9.1f      %5.1f\n",
                                    ir->opts.anneal_time[i][j],
                                    ir->opts.anneal_temp[i][j]);
                            if (std::fabs(ir->opts.anneal_temp[i][j] - ir->opts.anneal_temp[i][0]) > GMX_REAL_EPS)
                            {
                                warning_note(wi,
                                             "There is a temperature jump when your annealing "
                                             "loops back.\n");
                            }
                        }
                    }
                }
            }
        }
    }

    if (ir->bPull)
    {
        for (int i = 1; i < ir->pull->ngroup; i++)
        {
            const int gid = search_string(inputrecStrings->pullGroupNames[i].c_str(),
                                          defaultIndexGroups->nr, gnames);
            GMX_ASSERT(defaultIndexGroups, "Must have initialized default index groups");
            atomGroupRangeValidation(natoms, gid, *defaultIndexGroups);
        }

        process_pull_groups(ir->pull->group, inputrecStrings->pullGroupNames, defaultIndexGroups, gnames);

        checkPullCoords(ir->pull->group, ir->pull->coord);
    }

    if (ir->bRot)
    {
        make_rotation_groups(ir->rot, inputrecStrings->rotateGroupNames, defaultIndexGroups, gnames);
    }

    if (ir->eSwapCoords != eswapNO)
    {
        make_swap_groups(ir->swap, defaultIndexGroups, gnames);
    }

    /* Make indices for IMD session */
    if (ir->bIMD)
    {
        make_IMD_group(ir->imd, inputrecStrings->imd_grp, defaultIndexGroups, gnames);
    }

    gmx::IndexGroupsAndNames defaultIndexGroupsAndNames(
            *defaultIndexGroups, gmx::arrayRefFromArray(gnames, defaultIndexGroups->nr));
    notifier.preProcessingNotifications_.notify(defaultIndexGroupsAndNames);

    auto freezeDims       = gmx::splitString(inputrecStrings->frdim);
    auto freezeGroupNames = gmx::splitString(inputrecStrings->freeze);
    if (freezeDims.size() != DIM * freezeGroupNames.size())
    {
        gmx_fatal(FARGS,
                  "Invalid Freezing input: %zu groups and %zu freeze values",
                  freezeGroupNames.size(),
                  freezeDims.size());
    }
    do_numbering(natoms,
                 groups,
                 freezeGroupNames,
                 defaultIndexGroups,
                 gnames,
                 SimulationAtomGroupType::Freeze,
                 restnm,
                 egrptpALL_GENREST,
                 bVerbose,
                 wi);
    nr             = groups->groups[SimulationAtomGroupType::Freeze].size();
    ir->opts.ngfrz = nr;
    snew(ir->opts.nFreeze, nr);
    for (i = k = 0; (size_t(i) < freezeGroupNames.size()); i++)
    {
        for (j = 0; (j < DIM); j++, k++)
        {
            ir->opts.nFreeze[i][j] = static_cast<int>(gmx::equalCaseInsensitive(freezeDims[k], "Y", 1));
            if (!ir->opts.nFreeze[i][j])
            {
                if (!gmx::equalCaseInsensitive(freezeDims[k], "N", 1))
                {
                    sprintf(warn_buf,
                            "Please use Y(ES) or N(O) for freezedim only "
                            "(not %s)",
                            freezeDims[k].c_str());
                    warning(wi, warn_buf);
                }
            }
        }
    }
    for (; (i < nr); i++)
    {
        for (j = 0; (j < DIM); j++)
        {
            ir->opts.nFreeze[i][j] = 0;
        }
    }

    auto energyGroupNames = gmx::splitString(inputrecStrings->energy);
    do_numbering(natoms,
                 groups,
                 energyGroupNames,
                 defaultIndexGroups,
                 gnames,
                 SimulationAtomGroupType::EnergyOutput,
                 restnm,
                 egrptpALL_GENREST,
                 bVerbose,
                 wi);
    add_wall_energrps(groups, ir->nwall, symtab);
    ir->opts.ngener    = groups->groups[SimulationAtomGroupType::EnergyOutput].size();
    auto vcmGroupNames = gmx::splitString(inputrecStrings->vcm);
    do_numbering(natoms,
                 groups,
                 vcmGroupNames,
                 defaultIndexGroups,
                 gnames,
                 SimulationAtomGroupType::MassCenterVelocityRemoval,
                 restnm,
                 vcmGroupNames.empty() ? egrptpALL_GENREST : egrptpPART,
                 bVerbose,
                 wi);

    if (ir->comm_mode != ecmNO)
    {
        checkAndUpdateVcmFreezeGroupConsistency(groups, natoms, ir->opts, wi);
    }

    /* Now we have filled the freeze struct, so we can calculate NRDF */
    calc_nrdf(mtop, ir, gnames);

    auto user1GroupNames = gmx::splitString(inputrecStrings->user1);
    do_numbering(natoms,
                 groups,
                 user1GroupNames,
                 defaultIndexGroups,
                 gnames,
                 SimulationAtomGroupType::User1,
                 restnm,
                 egrptpALL_GENREST,
                 bVerbose,
                 wi);
    auto user2GroupNames = gmx::splitString(inputrecStrings->user2);
    do_numbering(natoms,
                 groups,
                 user2GroupNames,
                 defaultIndexGroups,
                 gnames,
                 SimulationAtomGroupType::User2,
                 restnm,
                 egrptpALL_GENREST,
                 bVerbose,
                 wi);
    auto compressedXGroupNames = gmx::splitString(inputrecStrings->x_compressed_groups);
    do_numbering(natoms,
                 groups,
                 compressedXGroupNames,
                 defaultIndexGroups,
                 gnames,
                 SimulationAtomGroupType::CompressedPositionOutput,
                 restnm,
                 egrptpONE,
                 bVerbose,
                 wi);
    auto orirefFitGroupNames = gmx::splitString(inputrecStrings->orirefitgrp);
    do_numbering(natoms,
                 groups,
                 orirefFitGroupNames,
                 defaultIndexGroups,
                 gnames,
                 SimulationAtomGroupType::OrientationRestraintsFit,
                 restnm,
                 egrptpALL_GENREST,
                 bVerbose,
                 wi);

    /* MiMiC QMMM input processing */
    auto qmGroupNames = gmx::splitString(inputrecStrings->QMMM);
    if (qmGroupNames.size() > 1)
    {
        gmx_fatal(FARGS, "Currently, having more than one QM group in MiMiC is not supported");
    }
    /* group rest, if any, is always MM! */
    do_numbering(natoms,
                 groups,
                 qmGroupNames,
                 defaultIndexGroups,
                 gnames,
                 SimulationAtomGroupType::QuantumMechanics,
                 restnm,
                 egrptpALL_GENREST,
                 bVerbose,
                 wi);
    ir->opts.ngQM = qmGroupNames.size();

    /* end of MiMiC QMMM input */

    if (bVerbose)
    {
        for (auto group : gmx::keysOf(groups->groups))
        {
            fprintf(stderr, "%-16s has %zu element(s):", shortName(group), groups->groups[group].size());
            for (const auto& entry : groups->groups[group])
            {
                fprintf(stderr, " %s", *(groups->groupNames[entry]));
            }
            fprintf(stderr, "\n");
        }
    }

    nr = groups->groups[SimulationAtomGroupType::EnergyOutput].size();
    snew(ir->opts.egp_flags, nr * nr);

    bExcl = do_egp_flag(ir, groups, "energygrp-excl", inputrecStrings->egpexcl, EGP_EXCL);
    if (bExcl && ir->cutoff_scheme == ecutsVERLET)
    {
        warning_error(wi, "Energy group exclusions are currently not supported");
    }
    if (bExcl && EEL_FULL(ir->coulombtype))
    {
        warning(wi, "Can not exclude the lattice Coulomb energy between energy groups");
    }

    bTable = do_egp_flag(ir, groups, "energygrp-table", inputrecStrings->egptable, EGP_TABLE);
    if (bTable && !(ir->vdwtype == evdwUSER) && !(ir->coulombtype == eelUSER)
        && !(ir->coulombtype == eelPMEUSER) && !(ir->coulombtype == eelPMEUSERSWITCH))
    {
        gmx_fatal(FARGS,
                  "Can only have energy group pair tables in combination with user tables for VdW "
                  "and/or Coulomb");
    }

    /* final check before going out of scope if simulated tempering variables
     * need to be set to default values.
     */
    if ((ir->expandedvals->nstexpanded < 0) && ir->bSimTemp)
    {
        ir->expandedvals->nstexpanded = 2 * static_cast<int>(ir->opts.tau_t[0] / ir->delta_t);
        warning(wi,
                gmx::formatString(
                        "the value for nstexpanded was not specified for "
                        " expanded ensemble simulated tempering. It is set to 2*tau_t (%d) "
                        "by default, but it is recommended to set it to an explicit value!",
                        ir->expandedvals->nstexpanded));
    }
    for (i = 0; (i < defaultIndexGroups->nr); i++)
    {
        sfree(gnames[i]);
    }
    sfree(gnames);
    done_blocka(defaultIndexGroups);
    sfree(defaultIndexGroups);
}


static void check_disre(const gmx_mtop_t* mtop)
{
    if (gmx_mtop_ftype_count(mtop, F_DISRES) > 0)
    {
        const gmx_ffparams_t& ffparams  = mtop->ffparams;
        int                   ndouble   = 0;
        int                   old_label = -1;
        for (int i = 0; i < ffparams.numTypes(); i++)
        {
            int ftype = ffparams.functype[i];
            if (ftype == F_DISRES)
            {
                int label = ffparams.iparams[i].disres.label;
                if (label == old_label)
                {
                    fprintf(stderr, "Distance restraint index %d occurs twice\n", label);
                    ndouble++;
                }
                old_label = label;
            }
        }
        if (ndouble > 0)
        {
            gmx_fatal(FARGS,
                      "Found %d double distance restraint indices,\n"
                      "probably the parameters for multiple pairs in one restraint "
                      "are not identical\n",
                      ndouble);
        }
    }
}

static bool absolute_reference(const t_inputrec* ir, const gmx_mtop_t* sys, const bool posres_only, ivec AbsRef)
{
    int                  d, g, i;
    gmx_mtop_ilistloop_t iloop;
    int                  nmol;
    const t_iparams*     pr;

    clear_ivec(AbsRef);

    if (!posres_only)
    {
        /* Check the COM */
        for (d = 0; d < DIM; d++)
        {
            AbsRef[d] = (d < ndof_com(ir) ? 0 : 1);
        }
        /* Check for freeze groups */
        for (g = 0; g < ir->opts.ngfrz; g++)
        {
            for (d = 0; d < DIM; d++)
            {
                if (ir->opts.nFreeze[g][d] != 0)
                {
                    AbsRef[d] = 1;
                }
            }
        }
    }

    /* Check for position restraints */
    iloop = gmx_mtop_ilistloop_init(sys);
    while (const InteractionLists* ilist = gmx_mtop_ilistloop_next(iloop, &nmol))
    {
        if (nmol > 0 && (AbsRef[XX] == 0 || AbsRef[YY] == 0 || AbsRef[ZZ] == 0))
        {
            for (i = 0; i < (*ilist)[F_POSRES].size(); i += 2)
            {
                pr = &sys->ffparams.iparams[(*ilist)[F_POSRES].iatoms[i]];
                for (d = 0; d < DIM; d++)
                {
                    if (pr->posres.fcA[d] != 0)
                    {
                        AbsRef[d] = 1;
                    }
                }
            }
            for (i = 0; i < (*ilist)[F_FBPOSRES].size(); i += 2)
            {
                /* Check for flat-bottom posres */
                pr = &sys->ffparams.iparams[(*ilist)[F_FBPOSRES].iatoms[i]];
                if (pr->fbposres.k != 0)
                {
                    switch (pr->fbposres.geom)
                    {
                        case efbposresSPHERE: AbsRef[XX] = AbsRef[YY] = AbsRef[ZZ] = 1; break;
                        case efbposresCYLINDERX: AbsRef[YY] = AbsRef[ZZ] = 1; break;
                        case efbposresCYLINDERY: AbsRef[XX] = AbsRef[ZZ] = 1; break;
                        case efbposresCYLINDER:
                        /* efbposres is a synonym for efbposresCYLINDERZ for backwards compatibility */
                        case efbposresCYLINDERZ: AbsRef[XX] = AbsRef[YY] = 1; break;
                        case efbposresX: /* d=XX */
                        case efbposresY: /* d=YY */
                        case efbposresZ: /* d=ZZ */
                            d         = pr->fbposres.geom - efbposresX;
                            AbsRef[d] = 1;
                            break;
                        default:
                            gmx_fatal(FARGS,
                                      " Invalid geometry for flat-bottom position restraint.\n"
                                      "Expected nr between 1 and %d. Found %d\n",
                                      efbposresNR - 1,
                                      pr->fbposres.geom);
                    }
                }
            }
        }
    }

    return (AbsRef[XX] != 0 && AbsRef[YY] != 0 && AbsRef[ZZ] != 0);
}

static void check_combination_rule_differences(const gmx_mtop_t* mtop,
                                               int               state,
                                               bool* bC6ParametersWorkWithGeometricRules,
                                               bool* bC6ParametersWorkWithLBRules,
                                               bool* bLBRulesPossible)
{
    int         ntypes, tpi, tpj;
    int*        typecount;
    real        tol;
    double      c6i, c6j, c12i, c12j;
    double      c6, c6_geometric, c6_LB;
    double      sigmai, sigmaj, epsi, epsj;
    bool        bCanDoLBRules, bCanDoGeometricRules;
    const char* ptr;

    /* A tolerance of 1e-5 seems reasonable for (possibly hand-typed)
     * force-field floating point parameters.
     */
    tol = 1e-5;
    ptr = getenv("GMX_LJCOMB_TOL");
    if (ptr != nullptr)
    {
        double dbl;
        double gmx_unused canary;

        if (sscanf(ptr, "%lf%lf", &dbl, &canary) != 1)
        {
            gmx_fatal(
                    FARGS, "Could not parse a single floating-point number from GMX_LJCOMB_TOL (%s)", ptr);
        }
        tol = dbl;
    }

    *bC6ParametersWorkWithLBRules        = TRUE;
    *bC6ParametersWorkWithGeometricRules = TRUE;
    bCanDoLBRules                        = TRUE;
    ntypes                               = mtop->ffparams.atnr;
    snew(typecount, ntypes);
    gmx_mtop_count_atomtypes(mtop, state, typecount);
    *bLBRulesPossible = TRUE;
    for (tpi = 0; tpi < ntypes; ++tpi)
    {
        c6i  = mtop->ffparams.iparams[(ntypes + 1) * tpi].lj.c6;
        c12i = mtop->ffparams.iparams[(ntypes + 1) * tpi].lj.c12;
        for (tpj = tpi; tpj < ntypes; ++tpj)
        {
            c6j          = mtop->ffparams.iparams[(ntypes + 1) * tpj].lj.c6;
            c12j         = mtop->ffparams.iparams[(ntypes + 1) * tpj].lj.c12;
            c6           = mtop->ffparams.iparams[ntypes * tpi + tpj].lj.c6;
            c6_geometric = std::sqrt(c6i * c6j);
            if (!gmx_numzero(c6_geometric))
            {
                if (!gmx_numzero(c12i) && !gmx_numzero(c12j))
                {
                    sigmai = gmx::sixthroot(c12i / c6i);
                    sigmaj = gmx::sixthroot(c12j / c6j);
                    epsi   = c6i * c6i / (4.0 * c12i);
                    epsj   = c6j * c6j / (4.0 * c12j);
                    c6_LB  = 4.0 * std::sqrt(epsi * epsj) * gmx::power6(0.5 * (sigmai + sigmaj));
                }
                else
                {
                    *bLBRulesPossible = FALSE;
                    c6_LB             = c6_geometric;
                }
                bCanDoLBRules = gmx_within_tol(c6_LB, c6, tol);
            }

            if (!bCanDoLBRules)
            {
                *bC6ParametersWorkWithLBRules = FALSE;
            }

            bCanDoGeometricRules = gmx_within_tol(c6_geometric, c6, tol);

            if (!bCanDoGeometricRules)
            {
                *bC6ParametersWorkWithGeometricRules = FALSE;
            }
        }
    }
    sfree(typecount);
}

static void check_combination_rules(const t_inputrec* ir, const gmx_mtop_t* mtop, warninp_t wi)
{
    bool bLBRulesPossible, bC6ParametersWorkWithGeometricRules, bC6ParametersWorkWithLBRules;

    check_combination_rule_differences(
            mtop, 0, &bC6ParametersWorkWithGeometricRules, &bC6ParametersWorkWithLBRules, &bLBRulesPossible);
    if (ir->ljpme_combination_rule == eljpmeLB)
    {
        if (!bC6ParametersWorkWithLBRules || !bLBRulesPossible)
        {
            warning(wi,
                    "You are using arithmetic-geometric combination rules "
                    "in LJ-PME, but your non-bonded C6 parameters do not "
                    "follow these rules.");
        }
    }
    else
    {
        if (!bC6ParametersWorkWithGeometricRules)
        {
            if (ir->eDispCorr != edispcNO)
            {
                warning_note(wi,
                             "You are using geometric combination rules in "
                             "LJ-PME, but your non-bonded C6 parameters do "
                             "not follow these rules. "
                             "This will introduce very small errors in the forces and energies in "
                             "your simulations. Dispersion correction will correct total energy "
                             "and/or pressure for isotropic systems, but not forces or surface "
                             "tensions.");
            }
            else
            {
                warning_note(wi,
                             "You are using geometric combination rules in "
                             "LJ-PME, but your non-bonded C6 parameters do "
                             "not follow these rules. "
                             "This will introduce very small errors in the forces and energies in "
                             "your simulations. If your system is homogeneous, consider using "
                             "dispersion correction "
                             "for the total energy and pressure.");
            }
        }
    }
}

void triple_check(const char* mdparin, t_inputrec* ir, gmx_mtop_t* sys, warninp_t wi)
{
    // Not meeting MTS requirements should have resulted in a fatal error, so we can assert here
    GMX_ASSERT(gmx::checkMtsRequirements(*ir).empty(), "All MTS requirements should be met here");

    char                      err_buf[STRLEN];
    int                       i, m, c, nmol;
    bool                      bCharge;
    gmx_mtop_atomloop_block_t aloopb;
    ivec                      AbsRef;
    char                      warn_buf[STRLEN];

    set_warning_line(wi, mdparin, -1);

    if (absolute_reference(ir, sys, false, AbsRef))
    {
        warning_note(wi,
                     "Removing center of mass motion in the presence of position restraints might "
                     "cause artifacts. When you are using position restraints to equilibrate a "
                     "macro-molecule, the artifacts are usually negligible.");
    }

    if (ir->cutoff_scheme == ecutsVERLET && ir->verletbuf_tol > 0 && ir->nstlist > 1
        && ((EI_MD(ir->eI) || EI_SD(ir->eI)) && (ir->etc == etcVRESCALE || ir->etc == etcBERENDSEN)))
    {
        /* Check if a too small Verlet buffer might potentially
         * cause more drift than the thermostat can couple off.
         */
        /* Temperature error fraction for warning and suggestion */
        const real T_error_warn    = 0.002;
        const real T_error_suggest = 0.001;
        /* For safety: 2 DOF per atom (typical with constraints) */
        const real nrdf_at = 2;
        real       T, tau, max_T_error;
        int        i;

        T   = 0;
        tau = 0;
        for (i = 0; i < ir->opts.ngtc; i++)
        {
            T   = std::max(T, ir->opts.ref_t[i]);
            tau = std::max(tau, ir->opts.tau_t[i]);
        }
        if (T > 0)
        {
            /* This is a worst case estimate of the temperature error,
             * assuming perfect buffer estimation and no cancelation
             * of errors. The factor 0.5 is because energy distributes
             * equally over Ekin and Epot.
             */
            max_T_error = 0.5 * tau * ir->verletbuf_tol / (nrdf_at * BOLTZ * T);
            if (max_T_error > T_error_warn)
            {
                sprintf(warn_buf,
                        "With a verlet-buffer-tolerance of %g kJ/mol/ps, a reference temperature "
                        "of %g and a tau_t of %g, your temperature might be off by up to %.1f%%. "
                        "To ensure the error is below %.1f%%, decrease verlet-buffer-tolerance to "
                        "%.0e or decrease tau_t.",
                        ir->verletbuf_tol,
                        T,
                        tau,
                        100 * max_T_error,
                        100 * T_error_suggest,
                        ir->verletbuf_tol * T_error_suggest / max_T_error);
                warning(wi, warn_buf);
            }
        }
    }

    if (ETC_ANDERSEN(ir->etc))
    {
        int i;

        for (i = 0; i < ir->opts.ngtc; i++)
        {
            sprintf(err_buf,
                    "all tau_t must currently be equal using Andersen temperature control, "
                    "violated for group %d",
                    i);
            CHECK(ir->opts.tau_t[0] != ir->opts.tau_t[i]);
            sprintf(err_buf,
                    "all tau_t must be positive using Andersen temperature control, "
                    "tau_t[%d]=%10.6f",
                    i,
                    ir->opts.tau_t[i]);
            CHECK(ir->opts.tau_t[i] < 0);
        }

        if (ir->etc == etcANDERSENMASSIVE && ir->comm_mode != ecmNO)
        {
            for (i = 0; i < ir->opts.ngtc; i++)
            {
                int nsteps = gmx::roundToInt(ir->opts.tau_t[i] / ir->delta_t);
                sprintf(err_buf,
                        "tau_t/delta_t for group %d for temperature control method %s must be a "
                        "multiple of nstcomm (%d), as velocities of atoms in coupled groups are "
                        "randomized every time step. The input tau_t (%8.3f) leads to %d steps per "
                        "randomization",
                        i,
                        etcoupl_names[ir->etc],
                        ir->nstcomm,
                        ir->opts.tau_t[i],
                        nsteps);
                CHECK(nsteps % ir->nstcomm != 0);
            }
        }
    }

    if (EI_DYNAMICS(ir->eI) && !EI_SD(ir->eI) && ir->eI != eiBD && ir->comm_mode == ecmNO
        && !(absolute_reference(ir, sys, FALSE, AbsRef) || ir->nsteps <= 10) && !ETC_ANDERSEN(ir->etc))
    {
        warning(wi,
                "You are not using center of mass motion removal (mdp option comm-mode), numerical "
                "rounding errors can lead to build up of kinetic energy of the center of mass");
    }

    if (ir->epc == epcPARRINELLORAHMAN && ir->etc == etcNOSEHOOVER)
    {
        real tau_t_max = 0;
        for (int g = 0; g < ir->opts.ngtc; g++)
        {
            tau_t_max = std::max(tau_t_max, ir->opts.tau_t[g]);
        }
        if (ir->tau_p < 1.9 * tau_t_max)
        {
            std::string message = gmx::formatString(
                    "With %s T-coupling and %s p-coupling, "
                    "%s (%g) should be at least twice as large as %s (%g) to avoid resonances",
                    etcoupl_names[ir->etc],
                    epcoupl_names[ir->epc],
                    "tau-p",
                    ir->tau_p,
                    "tau-t",
                    tau_t_max);
            warning(wi, message.c_str());
        }
    }

    /* Check for pressure coupling with absolute position restraints */
    if (ir->epc != epcNO && ir->refcoord_scaling == erscNO)
    {
        absolute_reference(ir, sys, TRUE, AbsRef);
        {
            for (m = 0; m < DIM; m++)
            {
                if (AbsRef[m] && norm2(ir->compress[m]) > 0)
                {
                    warning(wi,
                            "You are using pressure coupling with absolute position restraints, "
                            "this will give artifacts. Use the refcoord_scaling option.");
                    break;
                }
            }
        }
    }

    bCharge = FALSE;
    aloopb  = gmx_mtop_atomloop_block_init(sys);
    const t_atom* atom;
    while (gmx_mtop_atomloop_block_next(aloopb, &atom, &nmol))
    {
        if (atom->q != 0 || atom->qB != 0)
        {
            bCharge = TRUE;
        }
    }

    if (!bCharge)
    {
        if (EEL_FULL(ir->coulombtype))
        {
            sprintf(err_buf,
                    "You are using full electrostatics treatment %s for a system without charges.\n"
                    "This costs a lot of performance for just processing zeros, consider using %s "
                    "instead.\n",
                    EELTYPE(ir->coulombtype),
                    EELTYPE(eelCUT));
            warning(wi, err_buf);
        }
    }
    else
    {
        if (ir->coulombtype == eelCUT && ir->rcoulomb > 0)
        {
            sprintf(err_buf,
                    "You are using a plain Coulomb cut-off, which might produce artifacts.\n"
                    "You might want to consider using %s electrostatics.\n",
                    EELTYPE(eelPME));
            warning_note(wi, err_buf);
        }
    }

    /* Check if combination rules used in LJ-PME are the same as in the force field */
    if (EVDW_PME(ir->vdwtype))
    {
        check_combination_rules(ir, sys, wi);
    }

    /* Generalized reaction field */
    if (ir->coulombtype == eelGRF_NOTUSED)
    {
        warning_error(wi,
                      "Generalized reaction-field electrostatics is no longer supported. "
                      "You can use normal reaction-field instead and compute the reaction-field "
                      "constant by hand.");
    }

    if (ir->efep != efepNO && ir->fepvals->sc_alpha != 0
        && !gmx_within_tol(sys->ffparams.reppow, 12.0, 10 * GMX_DOUBLE_EPS))
    {
        gmx_fatal(FARGS, "Soft-core interactions are only supported with VdW repulsion power 12");
    }

    if (ir->bPull)
    {
        bool bWarned;

        bWarned = FALSE;
        for (i = 0; i < ir->pull->ncoord && !bWarned; i++)
        {
            if (ir->pull->coord[i].group[0] == 0 || ir->pull->coord[i].group[1] == 0)
            {
                absolute_reference(ir, sys, FALSE, AbsRef);
                for (m = 0; m < DIM; m++)
                {
                    if (ir->pull->coord[i].dim[m] && !AbsRef[m])
                    {
                        warning(wi,
                                "You are using an absolute reference for pulling, but the rest of "
                                "the system does not have an absolute reference. This will lead to "
                                "artifacts.");
                        bWarned = TRUE;
                        break;
                    }
                }
            }
        }

        for (i = 0; i < 3; i++)
        {
            for (m = 0; m <= i; m++)
            {
                if ((ir->epc != epcNO && ir->compress[i][m] != 0) || ir->deform[i][m] != 0)
                {
                    for (c = 0; c < ir->pull->ncoord; c++)
                    {
                        if (ir->pull->coord[c].eGeom == epullgDIRPBC && ir->pull->coord[c].vec[m] != 0)
                        {
                            gmx_fatal(FARGS,
                                      "Can not have dynamic box while using pull geometry '%s' "
                                      "(dim %c)",
                                      EPULLGEOM(ir->pull->coord[c].eGeom),
                                      'x' + m);
                        }
                    }
                }
            }
        }
    }

    check_disre(sys);
}

void double_check(t_inputrec* ir, matrix box, bool bHasNormalConstraints, bool bHasAnyConstraints, warninp_t wi)
{
    char        warn_buf[STRLEN];
    const char* ptr;

    ptr = check_box(ir->pbcType, box);
    if (ptr)
    {
        warning_error(wi, ptr);
    }

    if (bHasNormalConstraints && ir->eConstrAlg == econtSHAKE)
    {
        if (ir->shake_tol <= 0.0)
        {
            sprintf(warn_buf, "ERROR: shake-tol must be > 0 instead of %g\n", ir->shake_tol);
            warning_error(wi, warn_buf);
        }
    }

    if ((ir->eConstrAlg == econtLINCS) && bHasNormalConstraints)
    {
        /* If we have Lincs constraints: */
        if (ir->eI == eiMD && ir->etc == etcNO && ir->eConstrAlg == econtLINCS && ir->nLincsIter == 1)
        {
            sprintf(warn_buf,
                    "For energy conservation with LINCS, lincs_iter should be 2 or larger.\n");
            warning_note(wi, warn_buf);
        }

        if ((ir->eI == eiCG || ir->eI == eiLBFGS) && (ir->nProjOrder < 8))
        {
            sprintf(warn_buf,
                    "For accurate %s with LINCS constraints, lincs-order should be 8 or more.",
                    ei_names[ir->eI]);
            warning_note(wi, warn_buf);
        }
        if (ir->epc == epcMTTK)
        {
            warning_error(wi, "MTTK not compatible with lincs -- use shake instead.");
        }
    }

    if (bHasAnyConstraints && ir->epc == epcMTTK)
    {
        warning_error(wi, "Constraints are not implemented with MTTK pressure control.");
    }

    if (ir->LincsWarnAngle > 90.0)
    {
        sprintf(warn_buf, "lincs-warnangle can not be larger than 90 degrees, setting it to 90.\n");
        warning(wi, warn_buf);
        ir->LincsWarnAngle = 90.0;
    }

    if (ir->pbcType != PbcType::No)
    {
        if (ir->nstlist == 0)
        {
            warning(wi,
                    "With nstlist=0 atoms are only put into the box at step 0, therefore drifting "
                    "atoms might cause the simulation to crash.");
        }
        if (gmx::square(ir->rlist) >= max_cutoff2(ir->pbcType, box))
        {
            sprintf(warn_buf,
                    "ERROR: The cut-off length is longer than half the shortest box vector or "
                    "longer than the smallest box diagonal element. Increase the box size or "
                    "decrease rlist.\n");
            warning_error(wi, warn_buf);
        }
    }
}<|MERGE_RESOLUTION|>--- conflicted
+++ resolved
@@ -1965,16 +1965,8 @@
     {
         gmx::GromppMtsOpts& mtsOpts = opts->mtsOpts;
         mtsOpts.numLevels           = get_eint(&inp, "mts-levels", 2, wi);
-        ir->mtsLevels.resize(2);
-<<<<<<< HEAD
-        mtsOpts.level2Forces = setStringEntry(
-                &inp, "mts-level2-forces", "longrange-nonbonded nonbonded pair dihedral");
+        mtsOpts.level2Forces = setStringEntry(&inp, "mts-level2-forces", "longrange-nonbonded");
         mtsOpts.level2Factor = get_eint(&inp, "mts-level2-factor", 2, wi);
-=======
-        gmx::MtsLevel& mtsLevel = ir->mtsLevels[1];
-        opts->mtsLevel2Forces   = setStringEntry(&inp, "mts-level2-forces", "longrange-nonbonded");
-        mtsLevel.stepFactor     = get_eint(&inp, "mts-level2-factor", 2, wi);
->>>>>>> 044f85d9
 
         // We clear after reading without dynamics to not force the user to remove MTS mdp options
         if (!EI_DYNAMICS(ir->eI))
@@ -3803,8 +3795,8 @@
     {
         for (int i = 1; i < ir->pull->ngroup; i++)
         {
-            const int gid = search_string(inputrecStrings->pullGroupNames[i].c_str(),
-                                          defaultIndexGroups->nr, gnames);
+            const int gid = search_string(
+                    inputrecStrings->pullGroupNames[i].c_str(), defaultIndexGroups->nr, gnames);
             GMX_ASSERT(defaultIndexGroups, "Must have initialized default index groups");
             atomGroupRangeValidation(natoms, gid, *defaultIndexGroups);
         }
