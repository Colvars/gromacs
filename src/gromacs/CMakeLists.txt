--- conflicted
+++ resolved
@@ -54,13 +54,8 @@
 add_subdirectory(onlinehelp)
 add_subdirectory(options)
 add_subdirectory(utility)
-<<<<<<< HEAD
 add_subdirectory(coulombintegrals)
 
-file(GLOB LIBGROMACS_HEADERS *.h)
-install(FILES ${LIBGROMACS_HEADERS} DESTINATION ${INCL_INSTALL_DIR}/gromacs
-        COMPONENT development)
-=======
 if (NOT GMX_BUILD_MDRUN_ONLY)
     add_subdirectory(legacyheaders)
     add_subdirectory(gmxana)
@@ -68,7 +63,6 @@
     add_subdirectory(selection)
     add_subdirectory(trajectoryanalysis)
 endif ()
->>>>>>> 40811d3e
 
 list(APPEND LIBGROMACS_SOURCES ${GMXLIB_SOURCES} ${MDLIB_SOURCES})
 
