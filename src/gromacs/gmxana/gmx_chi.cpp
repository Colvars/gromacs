/*
 * This file is part of the GROMACS molecular simulation package.
 *
 * Copyright (c) 1991-2000, University of Groningen, The Netherlands.
 * Copyright (c) 2001-2004, The GROMACS development team.
 * Copyright (c) 2013,2014,2015,2016,2017 by the GROMACS development team.
 * Copyright (c) 2018,2019,2020,2021, by the GROMACS development team, led by
 * Mark Abraham, David van der Spoel, Berk Hess, and Erik Lindahl,
 * and including many others, as listed in the AUTHORS file in the
 * top-level source directory and at http://www.gromacs.org.
 *
 * GROMACS is free software; you can redistribute it and/or
 * modify it under the terms of the GNU Lesser General Public License
 * as published by the Free Software Foundation; either version 2.1
 * of the License, or (at your option) any later version.
 *
 * GROMACS is distributed in the hope that it will be useful,
 * but WITHOUT ANY WARRANTY; without even the implied warranty of
 * MERCHANTABILITY or FITNESS FOR A PARTICULAR PURPOSE.  See the GNU
 * Lesser General Public License for more details.
 *
 * You should have received a copy of the GNU Lesser General Public
 * License along with GROMACS; if not, see
 * http://www.gnu.org/licenses, or write to the Free Software Foundation,
 * Inc., 51 Franklin Street, Fifth Floor, Boston, MA  02110-1301  USA.
 *
 * If you want to redistribute modifications to GROMACS, please
 * consider that scientific software is very special. Version
 * control is crucial - bugs must be traceable. We will be happy to
 * consider code for inclusion in the official distribution, but
 * derived work must not be called official GROMACS. Details are found
 * in the README & COPYING files - if they are missing, get the
 * official version at http://www.gromacs.org.
 *
 * To help us fund GROMACS development, we humbly ask that you cite
 * the research papers on the package. Check out http://www.gromacs.org.
 */
#include "gmxpre.h"

#include <cmath>
#include <cstdio>
#include <cstring>

#include <algorithm>

#include "gromacs/commandline/pargs.h"
#include "gromacs/commandline/viewit.h"
#include "gromacs/correlationfunctions/autocorr.h"
#include "gromacs/fileio/confio.h"
#include "gromacs/fileio/matio.h"
#include "gromacs/fileio/pdbio.h"
#include "gromacs/fileio/xvgr.h"
#include "gromacs/gmxana/gmx_ana.h"
#include "gromacs/gmxana/gstat.h"
#include "gromacs/math/units.h"
#include "gromacs/math/utilities.h"
#include "gromacs/math/vec.h"
#include "gromacs/topology/residuetypes.h"
#include "gromacs/topology/topology.h"
#include "gromacs/utility/arraysize.h"
#include "gromacs/utility/cstringutil.h"
#include "gromacs/utility/fatalerror.h"
#include "gromacs/utility/futil.h"
#include "gromacs/utility/smalloc.h"
#include "gromacs/utility/stringutil.h"

static gmx_bool bAllowed(real phi, real psi)
{
    static const char* map[] = { "1100000000000000001111111000000000001111111111111111111111111",
                                 "1100000000000000001111110000000000011111111111111111111111111",
                                 "1100000000000000001111110000000000011111111111111111111111111",
                                 "1100000000000000001111100000000000111111111111111111111111111",
                                 "1100000000000000001111100000000000111111111111111111111111111",
                                 "1100000000000000001111100000000001111111111111111111111111111",
                                 "1100000000000000001111100000000001111111111111111111111111111",
                                 "1100000000000000001111100000000011111111111111111111111111111",
                                 "1110000000000000001111110000000111111111111111111111111111111",
                                 "1110000000000000001111110000001111111111111111111111111111111",
                                 "1110000000000000001111111000011111111111111111111111111111111",
                                 "1110000000000000001111111100111111111111111111111111111111111",
                                 "1110000000000000001111111111111111111111111111111111111111111",
                                 "1110000000000000001111111111111111111111111111111111111111111",
                                 "1110000000000000001111111111111111111111111111111111111111111",
                                 "1110000000000000001111111111111111111111111111111111111111111",
                                 "1110000000000000001111111111111110011111111111111111111111111",
                                 "1110000000000000001111111111111100000111111111111111111111111",
                                 "1110000000000000001111111111111000000000001111111111111111111",
                                 "1100000000000000001111111111110000000000000011111111111111111",
                                 "1100000000000000001111111111100000000000000011111111111111111",
                                 "1000000000000000001111111111000000000000000001111111111111110",
                                 "0000000000000000001111111110000000000000000000111111111111100",
                                 "0000000000000000000000000000000000000000000000000000000000000",
                                 "0000000000000000000000000000000000000000000000000000000000000",
                                 "0000000000000000000000000000000000000000000000000000000000000",
                                 "0000000000000000000000000000000000000000000000000000000000000",
                                 "0000000000000000000000000000000000000000000000000000000000000",
                                 "0000000000000000000000000000000000000000000000000000000000000",
                                 "0000000000000000000000000000000000000000000000000000000000000",
                                 "0000000000000000000000000000000000000000000000000000000000000",
                                 "0000000000000000000000000000000000000000000000000000000000000",
                                 "0000000000000000000000000000000000000000000000000000000000000",
                                 "0000000000000000000000000000000000000000000000000000000000000",
                                 "0000000000000000000000000000000000000000000000000000000000000",
                                 "0000000000000000000000000000000000000000000000000000000000000",
                                 "0000000000000000000000000000000000000000000000000000000000000",
                                 "0000000000000000000000000000000000000000000000000000000000000",
                                 "0000000000000000000000000000000000111111111111000000000000000",
                                 "1100000000000000000000000000000001111111111111100000000000111",
                                 "1100000000000000000000000000000001111111111111110000000000111",
                                 "0000000000000000000000000000000000000000000000000000000000000",
                                 "0000000000000000000000000000000000000000000000000000000000000",
                                 "0000000000000000000000000000000000000000000000000000000000000",
                                 "0000000000000000000000000000000000000000000000000000000000000",
                                 "0000000000000000000000000000000000000000000000000000000000000",
                                 "0000000000000000000000000000000000000000000000000000000000000",
                                 "0000000000000000000000000000000000000000000000000000000000000",
                                 "0000000000000000000000000000000000000000000000000000000000000",
                                 "0000000000000000000000000000000000000000000000000000000000000",
                                 "0000000000000000000000000000000000000000000000000000000000000",
                                 "0000000000000000000000000000000000000000000000000000000000000",
                                 "0000000000000000000000000000000000000000000000000000000000000",
                                 "0000000000000000000000000000000000000000000000000000000000000",
                                 "0000000000000000000000000000000000000000000000000000000000000",
                                 "0000000000000000000000000000000000000000000000000000000000000",
                                 "0000000000000000000000000000000000000000000000000000000000000",
                                 "0000000000000000000000000000000000000000000000000000000000000",
                                 "0000000000000000000000000000000000000000000000000000000000000",
                                 "0000000000000000000000000000000000000000000000000000000000000",
                                 "0000000000000000000000000000000000000000000000000000000000000" };
    int                x, y;

#define INDEX(ppp) (((static_cast<int>(360 + (ppp)*gmx::c_rad2Deg)) % 360) / 6)
    x = INDEX(phi);
    y = INDEX(psi);
#undef INDEX

    return map[x][y] == '1';
}

static int* make_chi_ind(int nl, t_dlist dl[], int* ndih)
{
    int* id;
    int  i, Xi, n;

    /* There are nl residues with max edMax dihedrals with 4 atoms each */
    snew(id, nl * edMax * 4);

    n = 0;
    for (i = 0; (i < nl); i++)
    {
        /* Phi, fake the first one */
        dl[i].j0[edPhi] = n / 4;
        if (dl[i].atm.minC >= 0)
        {
            id[n++] = dl[i].atm.minC;
        }
        else
        {
            id[n++] = dl[i].atm.H;
        }
        id[n++] = dl[i].atm.N;
        id[n++] = dl[i].atm.Cn[1];
        id[n++] = dl[i].atm.C;
    }
    for (i = 0; (i < nl); i++)
    {
        /* Psi, fake the last one */
        dl[i].j0[edPsi] = n / 4;
        id[n++]         = dl[i].atm.N;
        id[n++]         = dl[i].atm.Cn[1];
        id[n++]         = dl[i].atm.C;
        if (i < (nl - 1))
        {
            id[n++] = dl[i + 1].atm.N;
        }
        else
        {
            id[n++] = dl[i].atm.O;
        }
    }
    for (i = 0; (i < nl); i++)
    {
        /* Omega */
        if (has_dihedral(edOmega, &(dl[i])))
        {
            dl[i].j0[edOmega] = n / 4;
            id[n++]           = dl[i].atm.minCalpha;
            id[n++]           = dl[i].atm.minC;
            id[n++]           = dl[i].atm.N;
            id[n++]           = dl[i].atm.Cn[1];
        }
    }
    for (Xi = 0; (Xi < MAXCHI); Xi++)
    {
        /* Chi# */
        for (i = 0; (i < nl); i++)
        {
            if (dl[i].atm.Cn[Xi + 3] != -1)
            {
                dl[i].j0[edChi1 + Xi] = n / 4;
                id[n++]               = dl[i].atm.Cn[Xi];
                id[n++]               = dl[i].atm.Cn[Xi + 1];
                id[n++]               = dl[i].atm.Cn[Xi + 2];
                id[n++]               = dl[i].atm.Cn[Xi + 3];
            }
        }
    }
    *ndih = n / 4;

    return id;
}

static void do_dihcorr(const char*             fn,
                       int                     nf,
                       int                     ndih,
                       real**                  dih,
                       real                    dt,
                       int                     nlist,
                       t_dlist                 dlist[],
                       real                    time[],
                       int                     maxchi,
                       gmx_bool                bPhi,
                       gmx_bool                bPsi,
                       gmx_bool                bChi,
                       gmx_bool                bOmega,
                       const gmx_output_env_t* oenv)
{
    char name1[256], name2[256];
    int  i, j, Xi;

    do_autocorr(fn, oenv, "Dihedral Autocorrelation Function", nf, ndih, dih, dt, eacCos, FALSE);
    /* Dump em all */
    j = 0;
    for (i = 0; (i < nlist); i++)
    {
        if (bPhi)
        {
            print_one(oenv, "corrphi", dlist[i].name, "Phi ACF for", "C(t)", nf / 2, time, dih[j]);
        }
        j++;
    }
    for (i = 0; (i < nlist); i++)
    {
        if (bPsi)
        {
            print_one(oenv, "corrpsi", dlist[i].name, "Psi ACF for", "C(t)", nf / 2, time, dih[j]);
        }
        j++;
    }
    for (i = 0; (i < nlist); i++)
    {
        if (has_dihedral(edOmega, &dlist[i]))
        {
            if (bOmega)
            {
                print_one(oenv, "corromega", dlist[i].name, "Omega ACF for", "C(t)", nf / 2, time, dih[j]);
            }
            j++;
        }
    }
    for (Xi = 0; (Xi < maxchi); Xi++)
    {
        sprintf(name1, "corrchi%d", Xi + 1);
        sprintf(name2, "Chi%d ACF for", Xi + 1);
        for (i = 0; (i < nlist); i++)
        {
            if (dlist[i].atm.Cn[Xi + 3] != -1)
            {
                if (bChi)
                {
                    print_one(oenv, name1, dlist[i].name, name2, "C(t)", nf / 2, time, dih[j]);
                }
                j++;
            }
        }
    }
    fprintf(stderr, "\n");
}

static void copy_dih_data(const real in[], real out[], int nf, gmx_bool bLEAVE)
{
    /* if bLEAVE, do nothing to data in copying to out
     * otherwise multiply by 180/pi to convert rad to deg */
    int  i;
    real mult;
    if (bLEAVE)
    {
        mult = 1;
    }
    else
    {
        mult = (180.0 / M_PI);
    }
    for (i = 0; (i < nf); i++)
    {
        out[i] = in[i] * mult;
    }
}

static void dump_em_all(int                     nlist,
                        t_dlist                 dlist[],
                        int                     nf,
                        real                    time[],
                        real**                  dih,
                        int                     maxchi,
                        gmx_bool                bPhi,
                        gmx_bool                bPsi,
                        gmx_bool                bChi,
                        gmx_bool                bOmega,
                        gmx_bool                bRAD,
                        const gmx_output_env_t* oenv)
{
    char  name[256], titlestr[256], ystr[256];
    real* data;
    int   i, j, Xi;

    snew(data, nf);
    if (bRAD)
    {
        std::strcpy(ystr, "Angle (rad)");
    }
    else
    {
        std::strcpy(ystr, "Angle (degrees)");
    }

    /* Dump em all */
    j = 0;
    for (i = 0; (i < nlist); i++)
    {
        /* grs debug  printf("OK i %d j %d\n", i, j) ; */
        if (bPhi)
        {
            copy_dih_data(dih[j], data, nf, bRAD);
            print_one(oenv, "phi", dlist[i].name, "\\xf\\f{}", ystr, nf, time, data);
        }
        j++;
    }
    for (i = 0; (i < nlist); i++)
    {
        if (bPsi)
        {
            copy_dih_data(dih[j], data, nf, bRAD);
            print_one(oenv, "psi", dlist[i].name, "\\xy\\f{}", ystr, nf, time, data);
        }
        j++;
    }
    for (i = 0; (i < nlist); i++)
    {
        if (has_dihedral(edOmega, &(dlist[i])))
        {
            if (bOmega)
            {
                copy_dih_data(dih[j], data, nf, bRAD);
                print_one(oenv, "omega", dlist[i].name, "\\xw\\f{}", ystr, nf, time, data);
            }
            j++;
        }
    }

    for (Xi = 0; (Xi < maxchi); Xi++)
    {
        for (i = 0; (i < nlist); i++)
        {
            if (dlist[i].atm.Cn[Xi + 3] != -1)
            {
                if (bChi)
                {
                    sprintf(name, "chi%d", Xi + 1);
                    sprintf(titlestr, "\\xc\\f{}\\s%d\\N", Xi + 1);
                    copy_dih_data(dih[j], data, nf, bRAD);
                    print_one(oenv, name, dlist[i].name, titlestr, ystr, nf, time, data);
                }
                j++;
            }
        }
    }
    fprintf(stderr, "\n");
}

static void reset_one(real dih[], int nf, real phase)
{
    int j;

    for (j = 0; (j < nf); j++)
    {
        dih[j] += phase;
        while (dih[j] < -M_PI)
        {
            dih[j] += 2 * M_PI;
        }
        while (dih[j] >= M_PI)
        {
            dih[j] -= 2 * M_PI;
        }
    }
}

static int reset_em_all(int nlist, t_dlist dlist[], int nf, real** dih, int maxchi)
{
    int i, j, Xi;

    /* Reset em all */
    j = 0;
    /* Phi */
    for (i = 0; (i < nlist); i++)
    {
        if (dlist[i].atm.minC == -1)
        {
            reset_one(dih[j++], nf, M_PI);
        }
        else
        {
            reset_one(dih[j++], nf, 0);
        }
    }
    /* Psi */
    for (i = 0; (i < nlist - 1); i++)
    {
        reset_one(dih[j++], nf, 0);
    }
    /* last Psi is faked from O */
    reset_one(dih[j++], nf, M_PI);

    /* Omega */
    for (i = 0; (i < nlist); i++)
    {
        if (has_dihedral(edOmega, &dlist[i]))
        {
            reset_one(dih[j++], nf, 0);
        }
    }
    /* Chi 1 thru maxchi */
    for (Xi = 0; (Xi < maxchi); Xi++)
    {
        for (i = 0; (i < nlist); i++)
        {
            if (dlist[i].atm.Cn[Xi + 3] != -1)
            {
                reset_one(dih[j], nf, 0);
                j++;
            }
        }
    }
    fprintf(stderr, "j after resetting (nr. active dihedrals) = %d\n", j);
    return j;
}

static void histogramming(FILE*                   log,
                          int                     nbin,
                          ResidueType*            rt,
                          int                     nf,
                          int                     maxchi,
                          real**                  dih,
                          int                     nlist,
                          t_dlist                 dlist[],
                          const int               index[],
                          gmx_bool                bPhi,
                          gmx_bool                bPsi,
                          gmx_bool                bOmega,
                          gmx_bool                bChi,
                          gmx_bool                bNormalize,
                          gmx_bool                bSSHisto,
                          const char*             ssdump,
                          real                    bfac_max,
                          const t_atoms*          atoms,
                          gmx_bool                bDo_jc,
                          const char*             fn,
                          const gmx_output_env_t* oenv)
{
    /* also gets 3J couplings and order parameters S2 */
    // Avoid warnings about narrowing conversions from double to real
#ifdef _MSC_VER
#    pragma warning(disable : 4838)
#endif
    t_karplus kkkphi[]  = { { "J_NHa1", 6.51, -1.76, 1.6, -M_PI / 3, 0.0, 0.0 },
                           { "J_NHa2", 6.51, -1.76, 1.6, M_PI / 3, 0.0, 0.0 },
                           { "J_HaC'", 4.0, 1.1, 0.1, 0.0, 0.0, 0.0 },
                           { "J_NHCb", 4.7, -1.5, -0.2, M_PI / 3, 0.0, 0.0 },
                           { "J_Ci-1Hai", 4.5, -1.3, -1.2, 2 * M_PI / 3, 0.0, 0.0 } };
    t_karplus kkkpsi[]  = { { "J_HaN", -0.88, -0.61, -0.27, M_PI / 3, 0.0, 0.0 } };
    t_karplus kkkchi1[] = { { "JHaHb2", 9.5, -1.6, 1.8, -M_PI / 3, 0, 0.0 },
                            { "JHaHb3", 9.5, -1.6, 1.8, 0, 0, 0.0 } };
#ifdef _MSC_VER
#    pragma warning(default : 4838)
#endif
#define NKKKPHI asize(kkkphi)
#define NKKKPSI asize(kkkpsi)
#define NKKKCHI asize(kkkchi1)
#define NJC (NKKKPHI + NKKKPSI + NKKKCHI)

    FILE *      fp, *ssfp[3] = { nullptr, nullptr, nullptr };
    const char* sss[3] = { "sheet", "helix", "coil" };
    real        S2;
    real*       normhisto;
    real **     Jc, **Jcsig;
    int****     his_aa_ss = nullptr;
    int ***     his_aa, *histmp;
    int         i, j, k, m, n, nn, Dih, nres, hindex, angle;
    gmx_bool    bBfac, bOccup;
    char        hisfile[256], hhisfile[256], title[256], *ss_str = nullptr;
    char**      leg;
    const char* residue_name;
    int         rt_size;

    rt_size = rt->numberOfEntries();
    if (bSSHisto)
    {
        fp = gmx_ffopen(ssdump, "r");
        if (1 != fscanf(fp, "%d", &nres))
        {
            gmx_fatal(FARGS, "Error reading from file %s", ssdump);
        }

        snew(ss_str, nres + 1);
        if (1 != fscanf(fp, "%s", ss_str))
        {
            gmx_fatal(FARGS, "Error reading from file %s", ssdump);
        }

        gmx_ffclose(fp);
        /* Four dimensional array... Very cool */
        snew(his_aa_ss, 3);
        for (i = 0; (i < 3); i++)
        {
            snew(his_aa_ss[i], rt_size + 1);
            for (j = 0; (j <= rt_size); j++)
            {
                snew(his_aa_ss[i][j], edMax);
                for (Dih = 0; (Dih < edMax); Dih++)
                {
                    snew(his_aa_ss[i][j][Dih], nbin + 1);
                }
            }
        }
    }
    snew(his_aa, edMax);
    for (Dih = 0; (Dih < edMax); Dih++)
    {
        snew(his_aa[Dih], rt_size + 1);
        for (i = 0; (i <= rt_size); i++)
        {
            snew(his_aa[Dih][i], nbin + 1);
        }
    }
    snew(histmp, nbin);

    snew(Jc, nlist);
    snew(Jcsig, nlist);
    for (i = 0; (i < nlist); i++)
    {
        snew(Jc[i], NJC);
        snew(Jcsig[i], NJC);
    }

    j = 0;
    n = 0;
    for (Dih = 0; (Dih < NONCHI + maxchi); Dih++)
    {
        for (i = 0; (i < nlist); i++)
        {
            if (((Dih < edOmega)) || ((Dih == edOmega) && (has_dihedral(edOmega, &(dlist[i]))))
                || ((Dih > edOmega) && (dlist[i].atm.Cn[Dih - NONCHI + 3] != -1)))
            {
                make_histo(log, nf, dih[j], nbin, histmp, -M_PI, M_PI);

                if (bSSHisto)
                {
                    /* Assume there is only one structure, the first.
                     * Compute index in histogram.
                     */
                    /* Check the atoms to see whether their B-factors are low enough
                     * Check atoms to see their occupancy is 1.
                     */
                    bBfac = bOccup = TRUE;
                    for (nn = 0; (nn < 4); nn++, n++)
                    {
                        bBfac  = bBfac && (atoms->pdbinfo[index[n]].bfac <= bfac_max);
                        bOccup = bOccup && (atoms->pdbinfo[index[n]].occup == 1);
                    }
                    if (bOccup && ((bfac_max <= 0) || bBfac))
                    {
                        hindex = static_cast<int>(((dih[j][0] + M_PI) * nbin) / (2 * M_PI));
                        range_check(hindex, 0, nbin);

                        /* Assign dihedral to either of the structure determined
                         * histograms
                         */
                        switch (ss_str[dlist[i].resnr])
                        {
                            case 'E': his_aa_ss[0][dlist[i].index][Dih][hindex]++; break;
                            case 'H': his_aa_ss[1][dlist[i].index][Dih][hindex]++; break;
                            default: his_aa_ss[2][dlist[i].index][Dih][hindex]++; break;
                        }
                    }
                    else if (debug)
                    {
                        fprintf(debug, "Res. %d has imcomplete occupancy or bfacs > %g\n", dlist[i].resnr, bfac_max);
                    }
                }
                else
                {
                    n += 4;
                }

                switch (Dih)
                {
                    case edPhi:
                        calc_distribution_props(nbin, histmp, -M_PI, NKKKPHI, kkkphi, &S2);

                        for (m = 0; (m < NKKKPHI); m++)
                        {
                            Jc[i][m]    = kkkphi[m].Jc;
                            Jcsig[i][m] = kkkphi[m].Jcsig;
                        }
                        break;
                    case edPsi:
                        calc_distribution_props(nbin, histmp, -M_PI, NKKKPSI, kkkpsi, &S2);

                        for (m = 0; (m < NKKKPSI); m++)
                        {
                            Jc[i][NKKKPHI + m]    = kkkpsi[m].Jc;
                            Jcsig[i][NKKKPHI + m] = kkkpsi[m].Jcsig;
                        }
                        break;
                    case edChi1:
                        calc_distribution_props(nbin, histmp, -M_PI, NKKKCHI, kkkchi1, &S2);
                        for (m = 0; (m < NKKKCHI); m++)
                        {
                            Jc[i][NKKKPHI + NKKKPSI + m]    = kkkchi1[m].Jc;
                            Jcsig[i][NKKKPHI + NKKKPSI + m] = kkkchi1[m].Jcsig;
                        }
                        break;
                    default: /* covers edOmega and higher Chis than Chi1 */
                        calc_distribution_props(nbin, histmp, -M_PI, 0, nullptr, &S2);
                        break;
                }
                dlist[i].S2[Dih] = S2;

                /* Sum distribution per amino acid type as well */
                for (k = 0; (k < nbin); k++)
                {
                    his_aa[Dih][dlist[i].index][k] += histmp[k];
                    histmp[k] = 0;
                }
                j++;
            }
            else /* dihed not defined */
            {
                dlist[i].S2[Dih] = 0.0;
            }
        }
    }
    sfree(histmp);

    /* Print out Jcouplings */
    fprintf(log, "\n *** J-Couplings from simulation (plus std. dev.) ***\n\n");
    fprintf(log, "Residue   ");
    for (i = 0; (i < NKKKPHI); i++)
    {
        fprintf(log, "%7s   SD", kkkphi[i].name);
    }
    for (i = 0; (i < NKKKPSI); i++)
    {
        fprintf(log, "%7s   SD", kkkpsi[i].name);
    }
    for (i = 0; (i < NKKKCHI); i++)
    {
        fprintf(log, "%7s   SD", kkkchi1[i].name);
    }
    fprintf(log, "\n");
    for (i = 0; (i < NJC + 1); i++)
    {
        fprintf(log, "------------");
    }
    fprintf(log, "\n");
    for (i = 0; (i < nlist); i++)
    {
        fprintf(log, "%-10s", dlist[i].name);
        for (j = 0; (j < NJC); j++)
        {
            fprintf(log, "  %5.2f %4.2f", Jc[i][j], Jcsig[i][j]);
        }
        fprintf(log, "\n");
    }
    fprintf(log, "\n");

    /* and to -jc file... */
    if (bDo_jc)
    {
        fp = xvgropen(fn, "\\S3\\NJ-Couplings from Karplus Equation", "Residue", "Coupling", oenv);
        snew(leg, NJC);
        for (i = 0; (i < NKKKPHI); i++)
        {
            leg[i] = gmx_strdup(kkkphi[i].name);
        }
        for (i = 0; (i < NKKKPSI); i++)
        {
            leg[i + NKKKPHI] = gmx_strdup(kkkpsi[i].name);
        }
        for (i = 0; (i < NKKKCHI); i++)
        {
            leg[i + NKKKPHI + NKKKPSI] = gmx_strdup(kkkchi1[i].name);
        }
        xvgr_legend(fp, NJC, leg, oenv);
        fprintf(fp, "%5s ", "#Res.");
        for (i = 0; (i < NJC); i++)
        {
            fprintf(fp, "%10s ", leg[i]);
        }
        fprintf(fp, "\n");
        for (i = 0; (i < nlist); i++)
        {
            fprintf(fp, "%5d ", dlist[i].resnr);
            for (j = 0; (j < NJC); j++)
            {
                fprintf(fp, "  %8.3f", Jc[i][j]);
            }
            fprintf(fp, "\n");
        }
        xvgrclose(fp);
        for (i = 0; (i < NJC); i++)
        {
            sfree(leg[i]);
        }
    }
    /* finished -jc stuff */

    snew(normhisto, nbin);
    for (i = 0; (i < rt_size); i++)
    {
        for (Dih = 0; (Dih < edMax); Dih++)
        {
            /* First check whether something is in there */
            for (j = 0; (j < nbin); j++)
            {
                if (his_aa[Dih][i][j] != 0)
                {
                    break;
                }
            }
            if ((j < nbin)
                && ((bPhi && (Dih == edPhi)) || (bPsi && (Dih == edPsi))
                    || (bOmega && (Dih == edOmega)) || (bChi && (Dih >= edChi1))))
            {
                if (bNormalize)
                {
                    normalize_histo(nbin, his_aa[Dih][i], (360.0 / nbin), normhisto);
                }

                std::string residueName = rt->nameFromResidueIndex(i);
                residue_name            = residueName.c_str();
                switch (Dih)
                {
                    case edPhi:
                        sprintf(hisfile, "histo-phi%s", residue_name);
                        sprintf(title, "\\xf\\f{} Distribution for %s", residue_name);
                        break;
                    case edPsi:
                        sprintf(hisfile, "histo-psi%s", residue_name);
                        sprintf(title, "\\xy\\f{} Distribution for %s", residue_name);
                        break;
                    case edOmega:
                        sprintf(hisfile, "histo-omega%s", residue_name);
                        sprintf(title, "\\xw\\f{} Distribution for %s", residue_name);
                        break;
                    default:
                        sprintf(hisfile, "histo-chi%d%s", Dih - NONCHI + 1, residue_name);
                        sprintf(title, "\\xc\\f{}\\s%d\\N Distribution for %s", Dih - NONCHI + 1, residue_name);
                }
                std::strcpy(hhisfile, hisfile);
                std::strcat(hhisfile, ".xvg");
                fp = xvgropen(hhisfile, title, "Degrees", "", oenv);
                if (output_env_get_print_xvgr_codes(oenv))
                {
                    fprintf(fp, "@ with g0\n");
                }
                xvgr_world(fp, -180, 0, 180, 0.1, oenv);
                if (output_env_get_print_xvgr_codes(oenv))
                {
                    fprintf(fp,
                            "# this effort to set graph size fails unless you run with -autoscale "
                            "none or -autoscale y flags\n");
                    fprintf(fp, "@ xaxis tick on\n");
                    fprintf(fp, "@ xaxis tick major 90\n");
                    fprintf(fp, "@ xaxis tick minor 30\n");
                    fprintf(fp, "@ xaxis ticklabel prec 0\n");
                    fprintf(fp, "@ yaxis tick off\n");
                    fprintf(fp, "@ yaxis ticklabel off\n");
                    fprintf(fp, "@ type xy\n");
                }
                if (bSSHisto)
                {
                    for (k = 0; (k < 3); k++)
                    {
                        std::string sshisfile = gmx::formatString("%s-%s.xvg", hisfile, sss[k]);
                        ssfp[k]               = gmx_ffopen(sshisfile, "w");
                    }
                }
                for (j = 0; (j < nbin); j++)
                {
                    angle = -180 + (360 / nbin) * j;
                    if (bNormalize)
                    {
                        fprintf(fp, "%5d  %10g\n", angle, normhisto[j]);
                    }
                    else
                    {
                        fprintf(fp, "%5d  %10d\n", angle, his_aa[Dih][i][j]);
                    }
                    if (bSSHisto)
                    {
                        for (k = 0; (k < 3); k++)
                        {
                            fprintf(ssfp[k], "%5d  %10d\n", angle, his_aa_ss[k][i][Dih][j]);
                        }
                    }
                }
                fprintf(fp, "%s\n", output_env_get_print_xvgr_codes(oenv) ? "&" : "");
                xvgrclose(fp);
                if (bSSHisto)
                {
                    for (k = 0; (k < 3); k++)
                    {
                        fprintf(ssfp[k], "%s\n", output_env_get_print_xvgr_codes(oenv) ? "&" : "");
                        gmx_ffclose(ssfp[k]);
                    }
                }
            }
        }
    }
    sfree(normhisto);

    if (bSSHisto)
    {
        /* Four dimensional array... Very cool */
        for (i = 0; (i < 3); i++)
        {
            for (j = 0; (j <= rt_size); j++)
            {
                for (Dih = 0; (Dih < edMax); Dih++)
                {
                    sfree(his_aa_ss[i][j][Dih]);
                }
                sfree(his_aa_ss[i][j]);
            }
            sfree(his_aa_ss[i]);
        }
        sfree(his_aa_ss);
        sfree(ss_str);
    }
}

static FILE* rama_file(const char* fn, const char* title, const char* xaxis, const char* yaxis, const gmx_output_env_t* oenv)
{
    FILE* fp;

    fp = xvgropen(fn, title, xaxis, yaxis, oenv);
    if (output_env_get_print_xvgr_codes(oenv))
    {
        fprintf(fp, "@ with g0\n");
    }
    xvgr_world(fp, -180, -180, 180, 180, oenv);
    if (output_env_get_print_xvgr_codes(oenv))
    {
        fprintf(fp, "@ xaxis tick on\n");
        fprintf(fp, "@ xaxis tick major 90\n");
        fprintf(fp, "@ xaxis tick minor 30\n");
        fprintf(fp, "@ xaxis ticklabel prec 0\n");
        fprintf(fp, "@ yaxis tick on\n");
        fprintf(fp, "@ yaxis tick major 90\n");
        fprintf(fp, "@ yaxis tick minor 30\n");
        fprintf(fp, "@ yaxis ticklabel prec 0\n");
        fprintf(fp, "@    s0 type xy\n");
        fprintf(fp, "@    s0 symbol 2\n");
        fprintf(fp, "@    s0 symbol size 0.410000\n");
        fprintf(fp, "@    s0 symbol fill 1\n");
        fprintf(fp, "@    s0 symbol color 1\n");
        fprintf(fp, "@    s0 symbol linewidth 1\n");
        fprintf(fp, "@    s0 symbol linestyle 1\n");
        fprintf(fp, "@    s0 symbol center false\n");
        fprintf(fp, "@    s0 symbol char 0\n");
        fprintf(fp, "@    s0 skip 0\n");
        fprintf(fp, "@    s0 linestyle 0\n");
        fprintf(fp, "@    s0 linewidth 1\n");
        fprintf(fp, "@ type xy\n");
    }
    return fp;
}

static void do_rama(int                     nf,
                    int                     nlist,
                    t_dlist                 dlist[],
                    real**                  dih,
                    gmx_bool                bViol,
                    gmx_bool                bRamOmega,
                    const gmx_output_env_t* oenv)
{
    FILE *        fp, *gp = nullptr;
    gmx_bool      bOm;
    char          fn[256];
    int           i, j, k, Xi1, Xi2, Phi, Psi, Om = 0, nlevels;
    constexpr int NMAT = 120;
    real **       mat  = nullptr, phi, psi, omega, axis[NMAT], lo, hi;
    t_rgb         rlo  = { 1.0, 0.0, 0.0 };
    t_rgb         rmid = { 1.0, 1.0, 1.0 };
    t_rgb         rhi  = { 0.0, 0.0, 1.0 };

    for (i = 0; (i < nlist); i++)
    {
        if ((has_dihedral(edPhi, &(dlist[i]))) && (has_dihedral(edPsi, &(dlist[i]))))
        {
            sprintf(fn, "ramaPhiPsi%s.xvg", dlist[i].name);
            fp  = rama_file(fn, "Ramachandran Plot", "\\8f\\4 (deg)", "\\8y\\4 (deg)", oenv);
            bOm = bRamOmega && has_dihedral(edOmega, &(dlist[i]));
            if (bOm)
            {
                Om = dlist[i].j0[edOmega];
                snew(mat, NMAT);
                for (j = 0; (j < NMAT); j++)
                {
                    snew(mat[j], NMAT);
                    axis[j] = -180 + gmx::exactDiv(360 * j, NMAT);
                }
            }
            if (bViol)
            {
                sprintf(fn, "violPhiPsi%s.xvg", dlist[i].name);
                gp = gmx_ffopen(fn, "w");
            }
            Phi = dlist[i].j0[edPhi];
            Psi = dlist[i].j0[edPsi];
            for (j = 0; (j < nf); j++)
            {
                phi = gmx::c_rad2Deg * dih[Phi][j];
                psi = gmx::c_rad2Deg * dih[Psi][j];
                fprintf(fp, "%10g  %10g\n", phi, psi);
                if (bViol)
                {
                    fprintf(gp,
                            "%d\n",
                            static_cast<int>(!bAllowed(dih[Phi][j], gmx::c_rad2Deg * dih[Psi][j])));
                }
                if (bOm)
                {
                    omega = gmx::c_rad2Deg * dih[Om][j];
                    mat[static_cast<int>(((phi * NMAT) / 360) + gmx::exactDiv(NMAT, 2))]
                       [static_cast<int>(((psi * NMAT) / 360) + gmx::exactDiv(NMAT, 2))] += omega;
                }
            }
            if (bViol)
            {
                gmx_ffclose(gp);
            }
            xvgrclose(fp);
            if (bOm)
            {
                sprintf(fn, "ramomega%s.xpm", dlist[i].name);
                fp = gmx_ffopen(fn, "w");
                lo = hi = 0;
                for (j = 0; (j < NMAT); j++)
                {
                    for (k = 0; (k < NMAT); k++)
                    {
                        mat[j][k] /= nf;
                        lo = std::min(mat[j][k], lo);
                        hi = std::max(mat[j][k], hi);
                    }
                }
                /* Symmetrise */
                if (std::abs(lo) > std::abs(hi))
                {
                    hi = -lo;
                }
                else
                {
                    lo = -hi;
                }
                /* Add 180 */
                for (j = 0; (j < NMAT); j++)
                {
                    for (k = 0; (k < NMAT); k++)
                    {
                        mat[j][k] += 180;
                    }
                }
                lo += 180;
                hi += 180;
                nlevels = 20;
                write_xpm3(fp,
                           0,
                           "Omega/Ramachandran Plot",
                           "Deg",
                           "Phi",
                           "Psi",
                           NMAT,
                           NMAT,
                           axis,
                           axis,
                           mat,
                           lo,
                           180.0,
                           hi,
                           rlo,
                           rmid,
                           rhi,
                           &nlevels);
                gmx_ffclose(fp);
                for (j = 0; (j < NMAT); j++)
                {
                    sfree(mat[j]);
                }
                sfree(mat);
            }
        }
        if ((has_dihedral(edChi1, &(dlist[i]))) && (has_dihedral(edChi2, &(dlist[i]))))
        {
            sprintf(fn, "ramaX1X2%s.xvg", dlist[i].name);
            fp  = rama_file(fn,
                           "\\8c\\4\\s1\\N-\\8c\\4\\s2\\N Ramachandran Plot",
                           "\\8c\\4\\s1\\N (deg)",
                           "\\8c\\4\\s2\\N (deg)",
                           oenv);
            Xi1 = dlist[i].j0[edChi1];
            Xi2 = dlist[i].j0[edChi2];
            for (j = 0; (j < nf); j++)
            {
                fprintf(fp, "%10g  %10g\n", gmx::c_rad2Deg * dih[Xi1][j], gmx::c_rad2Deg * dih[Xi2][j]);
            }
            xvgrclose(fp);
        }
        else
        {
            fprintf(stderr, "No chi1 & chi2 angle for %s\n", dlist[i].name);
        }
    }
}


static void print_transitions(const char* fn, int maxchi, int nlist, t_dlist dlist[], real dt, const gmx_output_env_t* oenv)
{
    /* based on order_params below */
    FILE* fp;
    int   i, Dih, Xi;

    /*  must correspond with enum in pp2shift.h:38 */
    char* leg[edMax];

    leg[0] = gmx_strdup("Phi");
    leg[1] = gmx_strdup("Psi");
    leg[2] = gmx_strdup("Omega");
    leg[3] = gmx_strdup("Chi1");
    leg[4] = gmx_strdup("Chi2");
    leg[5] = gmx_strdup("Chi3");
    leg[6] = gmx_strdup("Chi4");
    leg[7] = gmx_strdup("Chi5");
    leg[8] = gmx_strdup("Chi6");

    /* Print order parameters */
    fp = xvgropen(fn, "Dihedral Rotamer Transitions", "Residue", "Transitions/ns", oenv);
    xvgr_legend(fp, NONCHI + maxchi, leg, oenv);

    fprintf(fp, "%5s ", "#Res.");
    fprintf(fp, "%10s %10s %10s ", leg[edPhi], leg[edPsi], leg[edOmega]);
    for (Xi = 0; Xi < maxchi; Xi++)
    {
        fprintf(fp, "%10s ", leg[NONCHI + Xi]);
    }
    fprintf(fp, "\n");

    for (i = 0; (i < nlist); i++)
    {
        fprintf(fp, "%5d ", dlist[i].resnr);
        for (Dih = 0; (Dih < NONCHI + maxchi); Dih++)
        {
            fprintf(fp, "%10.3f ", dlist[i].ntr[Dih] / dt);
        }
        /* fprintf(fp,"%12s\n",dlist[i].name);  this confuses xmgrace */
        fprintf(fp, "\n");
    }
    xvgrclose(fp);
}

static void order_params(FILE*                   log,
                         const char*             fn,
                         int                     maxchi,
                         int                     nlist,
                         t_dlist                 dlist[],
                         const char*             pdbfn,
                         real                    bfac_init,
                         t_atoms*                atoms,
                         const rvec              x[],
                         PbcType                 pbcType,
                         matrix                  box,
                         gmx_bool                bPhi,
                         gmx_bool                bPsi,
                         gmx_bool                bChi,
                         const gmx_output_env_t* oenv)
{
    FILE* fp;
    int   nh[edMax];
    int   i, Dih, Xi;
    real  S2Max, S2Min;

    /* except for S2Min/Max, must correspond with enum in pp2shift.h:38 */
    const char* const_leg[2 + edMax] = { "S2Min", "S2Max", "Phi",  "Psi",  "Omega", "Chi1",
                                         "Chi2",  "Chi3",  "Chi4", "Chi5", "Chi6" };
#define NLEG asize(leg)

    char* leg[2 + edMax];

    for (i = 0; i < NLEG; i++)
    {
        leg[i] = gmx_strdup(const_leg[i]);
    }

    /* Print order parameters */
    fp = xvgropen(fn, "Dihedral Order Parameters", "Residue", "S2", oenv);
    xvgr_legend(fp, 2 + NONCHI + maxchi, const_leg, oenv);

    for (Dih = 0; (Dih < edMax); Dih++)
    {
        nh[Dih] = 0;
    }

    fprintf(fp, "%5s ", "#Res.");
    fprintf(fp, "%10s %10s ", leg[0], leg[1]);
    fprintf(fp, "%10s %10s %10s ", leg[2 + edPhi], leg[2 + edPsi], leg[2 + edOmega]);
    for (Xi = 0; Xi < maxchi; Xi++)
    {
        fprintf(fp, "%10s ", leg[2 + NONCHI + Xi]);
    }
    fprintf(fp, "\n");

    for (i = 0; (i < nlist); i++)
    {
        S2Max = -10;
        S2Min = 10;
        for (Dih = 0; (Dih < NONCHI + maxchi); Dih++)
        {
            if (dlist[i].S2[Dih] != 0)
            {
                if (dlist[i].S2[Dih] > S2Max)
                {
                    S2Max = dlist[i].S2[Dih];
                }
                if (dlist[i].S2[Dih] < S2Min)
                {
                    S2Min = dlist[i].S2[Dih];
                }
            }
            if (dlist[i].S2[Dih] > 0.8)
            {
                nh[Dih]++;
            }
        }
        fprintf(fp, "%5d ", dlist[i].resnr);
        fprintf(fp, "%10.3f %10.3f ", S2Min, S2Max);
        for (Dih = 0; (Dih < NONCHI + maxchi); Dih++)
        {
            fprintf(fp, "%10.3f ", dlist[i].S2[Dih]);
        }
        fprintf(fp, "\n");
        /* fprintf(fp,"%12s\n",dlist[i].name);  this confuses xmgrace */
    }
    xvgrclose(fp);

    if (nullptr != pdbfn)
    {
        real x0, y0, z0;

        atoms->havePdbInfo = TRUE;

        if (nullptr == atoms->pdbinfo)
        {
            snew(atoms->pdbinfo, atoms->nr);
        }
        for (i = 0; (i < atoms->nr); i++)
        {
            atoms->pdbinfo[i].bfac = bfac_init;
        }

        for (i = 0; (i < nlist); i++)
        {
            atoms->pdbinfo[dlist[i].atm.N].bfac = -dlist[i].S2[0]; /* Phi */
            atoms->pdbinfo[dlist[i].atm.H].bfac = -dlist[i].S2[0]; /* Phi */
            atoms->pdbinfo[dlist[i].atm.C].bfac = -dlist[i].S2[1]; /* Psi */
            atoms->pdbinfo[dlist[i].atm.O].bfac = -dlist[i].S2[1]; /* Psi */
            for (Xi = 0; (Xi < maxchi); Xi++)                      /* Chi's */
            {
                if (dlist[i].atm.Cn[Xi + 3] != -1)
                {
                    atoms->pdbinfo[dlist[i].atm.Cn[Xi + 1]].bfac = -dlist[i].S2[NONCHI + Xi];
                }
            }
        }

        fp = gmx_ffopen(pdbfn, "w");
        fprintf(fp, "REMARK generated by g_chi\n");
        fprintf(fp,
                "REMARK "
                "B-factor field contains negative of dihedral order parameters\n");
        write_pdbfile(fp, nullptr, atoms, x, pbcType, box, ' ', 0, nullptr);
        x0 = y0 = z0 = 1000.0;
        for (i = 0; (i < atoms->nr); i++)
        {
            x0 = std::min(x0, x[i][XX]);
            y0 = std::min(y0, x[i][YY]);
            z0 = std::min(z0, x[i][ZZ]);
        }
        x0 *= 10.0; /* nm -> angstrom */
        y0 *= 10.0; /* nm -> angstrom */
        z0 *= 10.0; /* nm -> angstrom */
        for (i = 0; (i < 10); i++)
        {
            gmx_fprintf_pdb_atomline(fp,
                                     PdbRecordType::Atom,
                                     atoms->nr + 1 + i,
                                     "CA",
                                     ' ',
                                     "LEG",
                                     ' ',
                                     atoms->nres + 1,
                                     ' ',
                                     x0,
                                     y0,
                                     z0 + (1.2 * i),
                                     0.0,
                                     -0.1 * i,
                                     "");
        }
        gmx_ffclose(fp);
    }

    fprintf(log, "Dihedrals with S2 > 0.8\n");
    fprintf(log, "Dihedral: ");
    if (bPhi)
    {
        fprintf(log, " Phi  ");
    }
    if (bPsi)
    {
        fprintf(log, " Psi ");
    }
    if (bChi)
    {
        for (Xi = 0; (Xi < maxchi); Xi++)
        {
            fprintf(log, " %s ", leg[2 + NONCHI + Xi]);
        }
    }
    fprintf(log, "\nNumber:   ");
    if (bPhi)
    {
        fprintf(log, "%4d  ", nh[0]);
    }
    if (bPsi)
    {
        fprintf(log, "%4d  ", nh[1]);
    }
    if (bChi)
    {
        for (Xi = 0; (Xi < maxchi); Xi++)
        {
            fprintf(log, "%4d  ", nh[NONCHI + Xi]);
        }
    }
    fprintf(log, "\n");

    for (i = 0; i < NLEG; i++)
    {
        sfree(leg[i]);
    }
}

int gmx_chi(int argc, char* argv[])
{
    const char* desc[] = {
        "[THISMODULE] computes [GRK]phi[grk], [GRK]psi[grk], [GRK]omega[grk],",
        "and [GRK]chi[grk] dihedrals for all your",
        "amino acid backbone and sidechains.",
        "It can compute dihedral angle as a function of time, and as",
        "histogram distributions.",
        "The distributions [TT](histo-(dihedral)(RESIDUE).xvg[tt]) are cumulative over all ",
        "residues of each type.[PAR]",
        "If option [TT]-corr[tt] is given, the program will",
        "calculate dihedral autocorrelation functions. The function used",
        "is C(t) = [CHEVRON][COS][GRK]chi[grk]([GRK]tau[grk])[cos] ",
        "[COS][GRK]chi[grk]([GRK]tau[grk]+t)[cos][chevron]. The use of cosines",
        "rather than angles themselves, resolves the problem of periodicity.",
        "(Van der Spoel & Berendsen (1997), Biophys. J. 72, 2032-2041).",
        "Separate files for each dihedral of each residue",
        "[TT](corr(dihedral)(RESIDUE)(nresnr).xvg[tt]) are output, as well as a",
        "file containing the information for all residues (argument of [TT]-corr[tt]).[PAR]",
        "With option [TT]-all[tt], the angles themselves as a function of time for",
        "each residue are printed to separate files [TT](dihedral)(RESIDUE)(nresnr).xvg[tt].",
        "These can be in radians or degrees.[PAR]",
        "A log file (argument [TT]-g[tt]) is also written. This contains",
        "",
        " * information about the number of residues of each type.",
        " * The NMR ^3J coupling constants from the Karplus equation.",
        " * a table for each residue of the number of transitions between ",
        "   rotamers per nanosecond,  and the order parameter S^2 of each dihedral.",
        " * a table for each residue of the rotamer occupancy.",
        "",
        "All rotamers are taken as 3-fold, except for [GRK]omega[grk] and [GRK]chi[grk] dihedrals",
        "to planar groups (i.e. [GRK]chi[grk][SUB]2[sub] of aromatics, Asp and Asn; ",
        "[GRK]chi[grk][SUB]3[sub] of Glu",
        "and Gln; and [GRK]chi[grk][SUB]4[sub] of Arg), which are 2-fold. \"rotamer 0\" means ",
        "that the dihedral was not in the core region of each rotamer. ",
        "The width of the core region can be set with [TT]-core_rotamer[tt][PAR]",

        "The S^2 order parameters are also output to an [REF].xvg[ref] file",
        "(argument [TT]-o[tt] ) and optionally as a [REF].pdb[ref] file with",
        "the S^2 values as B-factor (argument [TT]-p[tt]). ",
        "The total number of rotamer transitions per timestep",
        "(argument [TT]-ot[tt]), the number of transitions per rotamer",
        "(argument [TT]-rt[tt]), and the ^3J couplings (argument [TT]-jc[tt]), ",
        "can also be written to [REF].xvg[ref] files. Note that the analysis",
        "of rotamer transitions assumes that the supplied trajectory frames",
        "are equally spaced in time.[PAR]",

        "If [TT]-chi_prod[tt] is set (and [TT]-maxchi[tt] > 0), cumulative rotamers, e.g.",
        "1+9([GRK]chi[grk][SUB]1[sub]-1)+3([GRK]chi[grk][SUB]2[sub]-1)+",
        "([GRK]chi[grk][SUB]3[sub]-1) (if the residue has three 3-fold ",
        "dihedrals and [TT]-maxchi[tt] >= 3)",
        "are calculated. As before, if any dihedral is not in the core region,",
        "the rotamer is taken to be 0. The occupancies of these cumulative ",
        "rotamers (starting with rotamer 0) are written to the file",
        "that is the argument of [TT]-cp[tt], and if the [TT]-all[tt] flag",
        "is given, the rotamers as functions of time",
        "are written to [TT]chiproduct(RESIDUE)(nresnr).xvg[tt] ",
        "and their occupancies to [TT]histo-chiproduct(RESIDUE)(nresnr).xvg[tt].[PAR]",

        "The option [TT]-r[tt] generates a contour plot of the average [GRK]omega[grk] angle",
        "as a function of the [GRK]phi[grk] and [GRK]psi[grk] angles, that is, in a Ramachandran ",
        "plot the average [GRK]omega[grk] angle is plotted using color coding.",

    };

    const char* bugs[] = {
        "Produces MANY output files (up to about 4 times the number of residues in the "
        "protein, twice that if autocorrelation functions are calculated). Typically "
        "several hundred files are output.",
        "[GRK]phi[grk] and [GRK]psi[grk] dihedrals are calculated in a "
        "non-standard way, using H-N-CA-C for [GRK]phi[grk] instead of "
        "C(-)-N-CA-C, and N-CA-C-O for [GRK]psi[grk] instead of N-CA-C-N(+). "
        "This causes (usually small) discrepancies with the output of other "
        "tools like [gmx-rama].",
        "[TT]-r0[tt] option does not work properly",
        "Rotamers with multiplicity 2 are printed in [TT]chi.log[tt] as if they had ",
        "multiplicity 3, with the 3rd (g(+)) always having probability 0"
    };

    /* defaults */
    static int         r0 = 1, ndeg = 1, maxchi = 2;
    static gmx_bool    bAll = FALSE;
    static gmx_bool    bPhi = FALSE, bPsi = FALSE, bOmega = FALSE;
    static real        bfac_init = -1.0, bfac_max = 0;
    static const char* maxchistr[] = { nullptr, "0", "1", "2", "3", "4", "5", "6", nullptr };
    static gmx_bool    bRama = FALSE, bShift = FALSE, bViol = FALSE, bRamOmega = FALSE;
    static gmx_bool bNormHisto = TRUE, bChiProduct = FALSE, bHChi = FALSE, bRAD = FALSE, bPBC = TRUE;
    static real     core_frac = 0.5;
    t_pargs         pa[]      = {
        { "-r0", FALSE, etINT, { &r0 }, "starting residue" },
        { "-phi", FALSE, etBOOL, { &bPhi }, "Output for [GRK]phi[grk] dihedral angles" },
        { "-psi", FALSE, etBOOL, { &bPsi }, "Output for [GRK]psi[grk] dihedral angles" },
        { "-omega",
          FALSE,
          etBOOL,
          { &bOmega },
          "Output for [GRK]omega[grk] dihedrals (peptide bonds)" },
        { "-rama",
          FALSE,
          etBOOL,
          { &bRama },
          "Generate [GRK]phi[grk]/[GRK]psi[grk] and "
          "[GRK]chi[grk][SUB]1[sub]/[GRK]chi[grk][SUB]2[sub] Ramachandran plots" },
        { "-viol",
          FALSE,
          etBOOL,
          { &bViol },
          "Write a file that gives 0 or 1 for violated Ramachandran angles" },
        { "-periodic", FALSE, etBOOL, { &bPBC }, "Print dihedral angles modulo 360 degrees" },
        { "-all", FALSE, etBOOL, { &bAll }, "Output separate files for every dihedral." },
        { "-rad",
          FALSE,
          etBOOL,
          { &bRAD },
          "in angle vs time files, use radians rather than degrees." },
        { "-shift",
          FALSE,
          etBOOL,
          { &bShift },
          "Compute chemical shifts from [GRK]phi[grk]/[GRK]psi[grk] angles" },
        { "-binwidth", FALSE, etINT, { &ndeg }, "bin width for histograms (degrees)" },
        { "-core_rotamer",
          FALSE,
          etREAL,
          { &core_frac },
          "only the central [TT]-core_rotamer[tt]\\*(360/multiplicity) belongs to each rotamer "
          "(the rest is assigned to rotamer 0)" },
        { "-maxchi", FALSE, etENUM, { maxchistr }, "calculate first ndih [GRK]chi[grk] dihedrals" },
        { "-normhisto", FALSE, etBOOL, { &bNormHisto }, "Normalize histograms" },
        { "-ramomega",
          FALSE,
          etBOOL,
          { &bRamOmega },
          "compute average omega as a function of [GRK]phi[grk]/[GRK]psi[grk] and plot it in an "
          "[REF].xpm[ref] plot" },
        { "-bfact",
          FALSE,
          etREAL,
          { &bfac_init },
          "B-factor value for [REF].pdb[ref] file for atoms with no calculated dihedral order "
          "parameter" },
        { "-chi_prod",
          FALSE,
          etBOOL,
          { &bChiProduct },
          "compute a single cumulative rotamer for each residue" },
        { "-HChi", FALSE, etBOOL, { &bHChi }, "Include dihedrals to sidechain hydrogens" },
        { "-bmax",
          FALSE,
          etREAL,
          { &bfac_max },
          "Maximum B-factor on any of the atoms that make up a dihedral, for the dihedral angle to "
          "be considere in the statistics. Applies to database work where a number of X-Ray "
          "structures is analyzed. [TT]-bmax[tt] <= 0 means no limit." }
    };

    FILE*             log;
    int               nlist, idum, nbin;
    rvec*             x;
    PbcType           pbcType;
    matrix            box;
    char              grpname[256];
    t_dlist*          dlist;
    gmx_bool          bChi, bCorr, bSSHisto;
    gmx_bool          bDo_rt, bDo_oh, bDo_ot, bDo_jc;
    real              dt = 0, traj_t_ns;
    gmx_output_env_t* oenv;

    int    isize, *index;
    int    ndih, nactdih, nf;
    real **dih, *trans_frac, *aver_angle, *time;
    int    i, **chi_lookup, *multiplicity;

    t_filenm fnm[] = { { efSTX, "-s", nullptr, ffREAD },
                       { efTRX, "-f", nullptr, ffREAD },
                       { efXVG, "-o", "order", ffWRITE },
                       { efPDB, "-p", "order", ffOPTWR },
                       { efDAT, "-ss", "ssdump", ffOPTRD },
                       { efXVG, "-jc", "Jcoupling", ffWRITE },
                       { efXVG, "-corr", "dihcorr", ffOPTWR },
                       { efLOG, "-g", "chi", ffWRITE },
                       /* add two more arguments copying from g_angle */
                       { efXVG, "-ot", "dihtrans", ffOPTWR },
                       { efXVG, "-oh", "trhisto", ffOPTWR },
                       { efXVG, "-rt", "restrans", ffOPTWR },
                       { efXVG, "-cp", "chiprodhisto", ffOPTWR } };
#define NFILE asize(fnm)
    int      npargs;
    t_pargs* ppa;

    npargs = asize(pa);
    ppa    = add_acf_pargs(&npargs, pa);
    if (!parse_common_args(
                &argc, argv, PCA_CAN_VIEW | PCA_CAN_TIME, NFILE, fnm, npargs, ppa, asize(desc), desc, asize(bugs), bugs, &oenv))
    {
        sfree(ppa);
        return 0;
    }

    /* Handle result from enumerated type */
    sscanf(maxchistr[0], "%d", &maxchi);
    bChi = (maxchi > 0);

    log = gmx_ffopen(ftp2fn(efLOG, NFILE, fnm), "w");

    if (bRamOmega)
    {
        bOmega = TRUE;
        bPhi   = TRUE;
        bPsi   = TRUE;
    }

    /* set some options */
    bDo_rt = (opt2bSet("-rt", NFILE, fnm));
    bDo_oh = (opt2bSet("-oh", NFILE, fnm));
    bDo_ot = (opt2bSet("-ot", NFILE, fnm));
    bDo_jc = (opt2bSet("-jc", NFILE, fnm));
    bCorr  = (opt2bSet("-corr", NFILE, fnm));
    if (bCorr)
    {
        fprintf(stderr, "Will calculate autocorrelation\n");
    }

    if (core_frac > 1.0)
    {
        fprintf(stderr, "core_rotamer fraction > 1.0 ; will use 1.0\n");
        core_frac = 1.0;
    }
    if (core_frac < 0.0)
    {
        fprintf(stderr, "core_rotamer fraction < 0.0 ; will use 0.0\n");
        core_frac = 0.0;
    }

    if (maxchi > MAXCHI)
    {
        fprintf(stderr, "Will only calculate first %d Chi dihedrals instead of %d.\n", MAXCHI, maxchi);
        maxchi = MAXCHI;
    }
    bSSHisto = ftp2bSet(efDAT, NFILE, fnm);
    nbin     = 360 / ndeg;

    /* Find the chi angles using atoms struct and a list of amino acids */
    t_topology* top;
    snew(top, 1);
    read_tps_conf(ftp2fn(efSTX, NFILE, fnm), top, &pbcType, &x, nullptr, box, FALSE);
    t_atoms& atoms = top->atoms;
    if (atoms.pdbinfo == nullptr)
    {
        snew(atoms.pdbinfo, atoms.nr);
    }
    fprintf(log, "Title: %s\n", *top->name);

    ResidueType rt;
    dlist = mk_dlist(log, &atoms, &nlist, bPhi, bPsi, bChi, bHChi, maxchi, r0, &rt);
    fprintf(stderr, "%d residues with dihedrals found\n", nlist);

    if (nlist == 0)
    {
        gmx_fatal(FARGS, "No dihedrals in your structure!\n");
    }

    /* Make a linear index for reading all. */
    index = make_chi_ind(nlist, dlist, &ndih);
    isize = 4 * ndih;
    fprintf(stderr, "%d dihedrals found\n", ndih);

    snew(dih, ndih);

    /* COMPUTE ALL DIHEDRALS! */
    read_ang_dih(
            ftp2fn(efTRX, NFILE, fnm), FALSE, TRUE, FALSE, bPBC, 1, &idum, &nf, &time, isize, index, &trans_frac, &aver_angle, dih, oenv);

    dt = (time[nf - 1] - time[0]) / (nf - 1); /* might want this for corr or n. transit*/
    if (bCorr)
    {
        if (nf < 2)
        {
            gmx_fatal(FARGS, "Need at least 2 frames for correlation");
        }
    }

    /* put angles in -M_PI to M_PI ! and correct phase factor for phi and psi
     * pass nactdih instead of ndih to low_ana_dih_trans
     * to prevent accessing off end of arrays when maxchi < 5 or 6. */
    nactdih = reset_em_all(nlist, dlist, nf, dih, maxchi);

    if (bAll)
    {
        dump_em_all(nlist, dlist, nf, time, dih, maxchi, bPhi, bPsi, bChi, bOmega, bRAD, oenv);
    }

    /* Histogramming & J coupling constants & calc of S2 order params */
    histogramming(log,
                  nbin,
                  &rt,
                  nf,
                  maxchi,
                  dih,
                  nlist,
                  dlist,
                  index,
                  bPhi,
                  bPsi,
                  bOmega,
                  bChi,
                  bNormHisto,
                  bSSHisto,
                  ftp2fn(efDAT, NFILE, fnm),
                  bfac_max,
                  &atoms,
                  bDo_jc,
                  opt2fn("-jc", NFILE, fnm),
                  oenv);

    /* transitions
     *
     * added multiplicity */

    snew(multiplicity, ndih);
    mk_multiplicity_lookup(multiplicity, maxchi, nlist, dlist, ndih);

    std::strcpy(grpname, "All residues, ");
    if (bPhi)
    {
        std::strcat(grpname, "Phi ");
    }
    if (bPsi)
    {
        std::strcat(grpname, "Psi ");
    }
    if (bOmega)
    {
        std::strcat(grpname, "Omega ");
    }
    if (bChi)
    {
        std::strcat(grpname, "Chi 1-");
        sprintf(grpname + std::strlen(grpname), "%i", maxchi);
    }


    low_ana_dih_trans(bDo_ot,
                      opt2fn("-ot", NFILE, fnm),
                      bDo_oh,
                      opt2fn("-oh", NFILE, fnm),
                      maxchi,
                      dih,
                      nlist,
                      dlist,
                      nf,
                      nactdih,
                      grpname,
                      multiplicity,
                      time,
                      FALSE,
                      core_frac,
                      oenv);

    /* Order parameters */
    order_params(log,
                 opt2fn("-o", NFILE, fnm),
                 maxchi,
                 nlist,
                 dlist,
                 ftp2fn_null(efPDB, NFILE, fnm),
                 bfac_init,
                 &atoms,
                 x,
                 pbcType,
                 box,
                 bPhi,
                 bPsi,
                 bChi,
                 oenv);

    /* Print ramachandran maps! */
    if (bRama)
    {
        do_rama(nf, nlist, dlist, dih, bViol, bRamOmega, oenv);
    }

    if (bShift)
    {
        do_pp2shifts(log, nf, nlist, dlist, dih);
    }

    /* rprint S^2, transitions, and rotamer occupancies to log */
    traj_t_ns = 0.001 * (time[nf - 1] - time[0]);
    pr_dlist(log, nlist, dlist, traj_t_ns, edPrintST, bPhi, bPsi, bChi, bOmega, maxchi);
    pr_dlist(log, nlist, dlist, traj_t_ns, edPrintRO, bPhi, bPsi, bChi, bOmega, maxchi);
    gmx_ffclose(log);
    /* transitions to xvg */
    if (bDo_rt)
    {
        print_transitions(opt2fn("-rt", NFILE, fnm), maxchi, nlist, dlist, traj_t_ns, oenv);
    }

    /* chi_product trajectories (ie one "rotamer number" for each residue) */
    if (bChiProduct && bChi)
    {
        snew(chi_lookup, nlist);
        for (i = 0; i < nlist; i++)
        {
            snew(chi_lookup[i], maxchi);
        }
        mk_chi_lookup(chi_lookup, maxchi, nlist, dlist);

<<<<<<< HEAD
        get_chi_product_traj(dih,
                             nf,
                             nactdih,
                             maxchi,
                             dlist,
                             time,
                             chi_lookup,
                             multiplicity,
                             FALSE,
                             bNormHisto,
                             core_frac,
                             bAll,
                             opt2fn("-cp", NFILE, fnm),
                             oenv);
=======
        get_chi_product_traj(dih, nf, nlist, maxchi, dlist, time, chi_lookup, multiplicity, FALSE,
                             bNormHisto, core_frac, bAll, opt2fn("-cp", NFILE, fnm), oenv);
>>>>>>> c62c4994

        for (i = 0; i < nlist; i++)
        {
            sfree(chi_lookup[i]);
        }
    }

    /* Correlation comes last because it messes up the angles */
    if (bCorr)
    {
        do_dihcorr(opt2fn("-corr", NFILE, fnm), nf, ndih, dih, dt, nlist, dlist, time, maxchi, bPhi, bPsi, bChi, bOmega, oenv);
    }


    do_view(oenv, opt2fn("-o", NFILE, fnm), "-nxy");
    do_view(oenv, opt2fn("-jc", NFILE, fnm), "-nxy");
    if (bCorr)
    {
        do_view(oenv, opt2fn("-corr", NFILE, fnm), "-nxy");
    }

    return 0;
}<|MERGE_RESOLUTION|>--- conflicted
+++ resolved
@@ -1681,10 +1681,9 @@
         }
         mk_chi_lookup(chi_lookup, maxchi, nlist, dlist);
 
-<<<<<<< HEAD
         get_chi_product_traj(dih,
                              nf,
-                             nactdih,
+                             nlist,
                              maxchi,
                              dlist,
                              time,
@@ -1696,10 +1695,6 @@
                              bAll,
                              opt2fn("-cp", NFILE, fnm),
                              oenv);
-=======
-        get_chi_product_traj(dih, nf, nlist, maxchi, dlist, time, chi_lookup, multiplicity, FALSE,
-                             bNormHisto, core_frac, bAll, opt2fn("-cp", NFILE, fnm), oenv);
->>>>>>> c62c4994
 
         for (i = 0; i < nlist; i++)
         {
