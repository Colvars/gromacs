/*
 * This file is part of the GROMACS molecular simulation package.
 *
 * Copyright (c) 1991-2000, University of Groningen, The Netherlands.
 * Copyright (c) 2001-2004, The GROMACS development team.
 * Copyright (c) 2013,2014,2015,2016,2017,2018, by the GROMACS development team, led by
 * Mark Abraham, David van der Spoel, Berk Hess, and Erik Lindahl,
 * and including many others, as listed in the AUTHORS file in the
 * top-level source directory and at http://www.gromacs.org.
 *
 * GROMACS is free software; you can redistribute it and/or
 * modify it under the terms of the GNU Lesser General Public License
 * as published by the Free Software Foundation; either version 2.1
 * of the License, or (at your option) any later version.
 *
 * GROMACS is distributed in the hope that it will be useful,
 * but WITHOUT ANY WARRANTY; without even the implied warranty of
 * MERCHANTABILITY or FITNESS FOR A PARTICULAR PURPOSE.  See the GNU
 * Lesser General Public License for more details.
 *
 * You should have received a copy of the GNU Lesser General Public
 * License along with GROMACS; if not, see
 * http://www.gnu.org/licenses, or write to the Free Software Foundation,
 * Inc., 51 Franklin Street, Fifth Floor, Boston, MA  02110-1301  USA.
 *
 * If you want to redistribute modifications to GROMACS, please
 * consider that scientific software is very special. Version
 * control is crucial - bugs must be traceable. We will be happy to
 * consider code for inclusion in the official distribution, but
 * derived work must not be called official GROMACS. Details are found
 * in the README & COPYING files - if they are missing, get the
 * official version at http://www.gromacs.org.
 *
 * To help us fund GROMACS development, we humbly ask that you cite
 * the research papers on the package. Check out http://www.gromacs.org.
 */
#include "gmxpre.h"

#include <cmath>
#include <cstdlib>
#include <cstring>

#include <algorithm>

#include "gromacs/commandline/pargs.h"
#include "gromacs/commandline/viewit.h"
#include "gromacs/compat/make_unique.h"
#include "gromacs/fileio/confio.h"
#include "gromacs/fileio/g96io.h"
#include "gromacs/fileio/gmxfio.h"
#include "gromacs/fileio/groio.h"
#include "gromacs/fileio/pdbio.h"
#include "gromacs/fileio/tngio.h"
#include "gromacs/fileio/tpxio.h"
#include "gromacs/fileio/trrio.h"
#include "gromacs/fileio/trxio.h"
#include "gromacs/fileio/xtcio.h"
#include "gromacs/fileio/xvgr.h"
#include "gromacs/gmxana/gmx_ana.h"
#include "gromacs/math/do_fit.h"
#include "gromacs/math/functions.h"
#include "gromacs/math/vec.h"
#include "gromacs/mdtypes/md_enums.h"
#include "gromacs/pbcutil/pbc.h"
#include "gromacs/pbcutil/rmpbc.h"
#include "gromacs/topology/index.h"
#include "gromacs/topology/topology.h"
#include "gromacs/trajectory/trajectoryframe.h"
#include "gromacs/utility/arrayref.h"
#include "gromacs/utility/arraysize.h"
#include "gromacs/utility/fatalerror.h"
#include "gromacs/utility/futil.h"
#include "gromacs/utility/smalloc.h"

enum {
    euSel, euRect, euTric, euCompact, euNR
};


static void calc_pbc_cluster(int ecenter, int nrefat, t_topology *top, int ePBC,
                             rvec x[], const int index[], matrix box)
{
    int       m, i, j, j0, j1, jj, ai, aj;
    int       imin, jmin;
    real      fac, min_dist2;
    rvec      dx, xtest, box_center;
    int       nmol, imol_center;
    int      *molind;
    gmx_bool *bMol, *bTmp;
    rvec     *m_com, *m_shift;
    t_pbc     pbc;
    int      *cluster;
    int      *added;
    int       ncluster, nadded;
    real      tmp_r2;

    calc_box_center(ecenter, box, box_center);

    /* Initiate the pbc structure */
    std::memset(&pbc, 0, sizeof(pbc));
    set_pbc(&pbc, ePBC, box);

    /* Convert atom index to molecular */
    nmol   = top->mols.nr;
    molind = top->mols.index;
    snew(bMol, nmol);
    snew(m_com, nmol);
    snew(m_shift, nmol);
    snew(cluster, nmol);
    snew(added, nmol);
    snew(bTmp, top->atoms.nr);

    for (i = 0; (i < nrefat); i++)
    {
        /* Mark all molecules in the index */
        ai       = index[i];
        bTmp[ai] = TRUE;
        /* Binary search assuming the molecules are sorted */
        j0 = 0;
        j1 = nmol-1;
        while (j0 < j1)
        {
            if (ai < molind[j0+1])
            {
                j1 = j0;
            }
            else if (ai >= molind[j1])
            {
                j0 = j1;
            }
            else
            {
                jj = (j0+j1)/2;
                if (ai < molind[jj+1])
                {
                    j1 = jj;
                }
                else
                {
                    j0 = jj;
                }
            }
        }
        bMol[j0] = TRUE;
    }
    /* Double check whether all atoms in all molecules that are marked are part
     * of the cluster. Simultaneously compute the center of geometry.
     */
    min_dist2   = 10*gmx::square(trace(box));
    imol_center = -1;
    ncluster    = 0;
    for (i = 0; i < nmol; i++)
    {
        for (j = molind[i]; j < molind[i+1]; j++)
        {
            if (bMol[i] && !bTmp[j])
            {
                gmx_fatal(FARGS, "Molecule %d marked for clustering but not atom %d in it - check your index!", i+1, j+1);
            }
            else if (!bMol[i] && bTmp[j])
            {
                gmx_fatal(FARGS, "Atom %d marked for clustering but not molecule %d - this is an internal error...", j+1, i+1);
            }
            else if (bMol[i])
            {
                /* Make molecule whole, move 2nd and higher atom to same periodicity as 1st atom in molecule */
                if (j > molind[i])
                {
                    pbc_dx(&pbc, x[j], x[j-1], dx);
                    rvec_add(x[j-1], dx, x[j]);
                }
                /* Compute center of geometry of molecule - m_com[i] was zeroed when we did snew() on it! */
                rvec_inc(m_com[i], x[j]);
            }
        }
        if (bMol[i])
        {
            /* Normalize center of geometry */
            fac = 1.0/(molind[i+1]-molind[i]);
            for (m = 0; (m < DIM); m++)
            {
                m_com[i][m] *= fac;
            }
            /* Determine which molecule is closest to the center of the box */
            pbc_dx(&pbc, box_center, m_com[i], dx);
            tmp_r2 = iprod(dx, dx);

            if (tmp_r2 < min_dist2)
            {
                min_dist2   = tmp_r2;
                imol_center = i;
            }
            cluster[ncluster++] = i;
        }
    }
    sfree(bTmp);

    if (ncluster <= 0)
    {
        fprintf(stderr, "No molecules selected in the cluster\n");
        return;
    }
    else if (imol_center == -1)
    {
        fprintf(stderr, "No central molecules could be found\n");
        return;
    }

    nadded            = 0;
    added[nadded++]   = imol_center;
    bMol[imol_center] = FALSE;

    while (nadded < ncluster)
    {
        /* Find min distance between cluster molecules and those remaining to be added */
        min_dist2   = 10*gmx::square(trace(box));
        imin        = -1;
        jmin        = -1;
        /* Loop over added mols */
        for (i = 0; i < nadded; i++)
        {
            ai = added[i];
            /* Loop over all mols */
            for (j = 0; j < ncluster; j++)
            {
                aj = cluster[j];
                /* check those remaining to be added */
                if (bMol[aj])
                {
                    pbc_dx(&pbc, m_com[aj], m_com[ai], dx);
                    tmp_r2 = iprod(dx, dx);
                    if (tmp_r2 < min_dist2)
                    {
                        min_dist2   = tmp_r2;
                        imin        = ai;
                        jmin        = aj;
                    }
                }
            }
        }

        /* Add the best molecule */
        added[nadded++]   = jmin;
        bMol[jmin]        = FALSE;
        /* Calculate the shift from the ai molecule */
        pbc_dx(&pbc, m_com[jmin], m_com[imin], dx);
        rvec_add(m_com[imin], dx, xtest);
        rvec_sub(xtest, m_com[jmin], m_shift[jmin]);
        rvec_inc(m_com[jmin], m_shift[jmin]);

        for (j = molind[jmin]; j < molind[jmin+1]; j++)
        {
            rvec_inc(x[j], m_shift[jmin]);
        }
        fprintf(stdout, "\rClustering iteration %d of %d...", nadded, ncluster);
        fflush(stdout);
    }

    sfree(added);
    sfree(cluster);
    sfree(bMol);
    sfree(m_com);
    sfree(m_shift);

    fprintf(stdout, "\n");
}

static void put_molecule_com_in_box(int unitcell_enum, int ecenter,
                                    t_block *mols,
                                    int natoms, t_atom atom[],
                                    int ePBC, matrix box, rvec x[])
{
    int     i, j;
    int     d;
    rvec    com, shift, box_center;
    real    m;
    double  mtot;
    t_pbc   pbc;

    calc_box_center(ecenter, box, box_center);
    set_pbc(&pbc, ePBC, box);
    if (mols->nr <= 0)
    {
        gmx_fatal(FARGS, "There are no molecule descriptions. I need a .tpr file for this pbc option.");
    }
    for (i = 0; (i < mols->nr); i++)
    {
        /* calc COM */
        clear_rvec(com);
        mtot = 0;
        for (j = mols->index[i]; (j < mols->index[i+1] && j < natoms); j++)
        {
            m = atom[j].m;
            for (d = 0; d < DIM; d++)
            {
                com[d] += m*x[j][d];
            }
            mtot += m;
        }
        /* calculate final COM */
        svmul(1.0/mtot, com, com);

        /* check if COM is outside box */
        gmx::RVec newCom;
        copy_rvec(com, newCom);
        auto      newComArrayRef = gmx::arrayRefFromArray(&newCom, 1);
        switch (unitcell_enum)
        {
            case euRect:
                put_atoms_in_box(ePBC, box, newComArrayRef);
                break;
            case euTric:
                put_atoms_in_triclinic_unitcell(ecenter, box, newComArrayRef);
                break;
            case euCompact:
                put_atoms_in_compact_unitcell(ePBC, ecenter, box, newComArrayRef);
                break;
        }
        rvec_sub(newCom, com, shift);
        if (norm2(shift) > 0)
        {
            if (debug)
            {
                fprintf(debug, "\nShifting position of molecule %d "
                        "by %8.3f  %8.3f  %8.3f\n", i+1,
                        shift[XX], shift[YY], shift[ZZ]);
            }
            for (j = mols->index[i]; (j < mols->index[i+1] && j < natoms); j++)
            {
                rvec_inc(x[j], shift);
            }
        }
    }
}

static void put_residue_com_in_box(int unitcell_enum, int ecenter,
                                   int natoms, t_atom atom[],
                                   int ePBC, matrix box, rvec x[])
{
    int              i, j, res_start, res_end;
    int              d, presnr;
    real             m;
    double           mtot;
    rvec             box_center, com, shift;
    static const int NOTSET = -12347;
    calc_box_center(ecenter, box, box_center);

    presnr    = NOTSET;
    res_start = 0;
    clear_rvec(com);
    mtot = 0;
    for (i = 0; i < natoms+1; i++)
    {
        if (i == natoms || (presnr != atom[i].resind && presnr != NOTSET))
        {
            /* calculate final COM */
            res_end = i;
            svmul(1.0/mtot, com, com);

            /* check if COM is outside box */
            gmx::RVec newCom;
            copy_rvec(com, newCom);
            auto      newComArrayRef = gmx::arrayRefFromArray(&newCom, 1);
            switch (unitcell_enum)
            {
                case euRect:
                    put_atoms_in_box(ePBC, box, newComArrayRef);
                    break;
                case euTric:
                    put_atoms_in_triclinic_unitcell(ecenter, box, newComArrayRef);
                    break;
                case euCompact:
                    put_atoms_in_compact_unitcell(ePBC, ecenter, box, newComArrayRef);
                    break;
            }
            rvec_sub(newCom, com, shift);
            if (norm2(shift) != 0.0f)
            {
                if (debug)
                {
                    fprintf(debug, "\nShifting position of residue %d (atoms %d-%d) "
                            "by %g,%g,%g\n", atom[res_start].resind+1,
                            res_start+1, res_end+1, shift[XX], shift[YY], shift[ZZ]);
                }
                for (j = res_start; j < res_end; j++)
                {
                    rvec_inc(x[j], shift);
                }
            }
            clear_rvec(com);
            mtot = 0;

            /* remember start of new residue */
            res_start = i;
        }
        if (i < natoms)
        {
            /* calc COM */
            m = atom[i].m;
            for (d = 0; d < DIM; d++)
            {
                com[d] += m*x[i][d];
            }
            mtot += m;

            presnr = atom[i].resind;
        }
    }
}

static void center_x(int ecenter, rvec x[], matrix box, int n, int nc, const int ci[])
{
    int  i, m, ai;
    rvec cmin, cmax, box_center, dx;

    if (nc > 0)
    {
        copy_rvec(x[ci[0]], cmin);
        copy_rvec(x[ci[0]], cmax);
        for (i = 0; i < nc; i++)
        {
            ai = ci[i];
            for (m = 0; m < DIM; m++)
            {
                if (x[ai][m] < cmin[m])
                {
                    cmin[m] = x[ai][m];
                }
                else if (x[ai][m] > cmax[m])
                {
                    cmax[m] = x[ai][m];
                }
            }
        }
        calc_box_center(ecenter, box, box_center);
        for (m = 0; m < DIM; m++)
        {
            dx[m] = box_center[m]-(cmin[m]+cmax[m])*0.5;
        }

        for (i = 0; i < n; i++)
        {
            rvec_inc(x[i], dx);
        }
    }
}

static void mk_filenm(char *base, const char *ext, int ndigit, int file_nr,
                      char out_file[])
{
    char nbuf[128];
    int  nd = 0, fnr;

    std::strcpy(out_file, base);
    fnr = file_nr;
    do
    {
        fnr /= 10;
        nd++;
    }
    while (fnr > 0);

    if (nd < ndigit)
    {
        std::strncat(out_file, "00000000000", ndigit-nd);
    }
    sprintf(nbuf, "%d.", file_nr);
    std::strcat(out_file, nbuf);
    std::strcat(out_file, ext);
}

static void check_trr(const char *fn)
{
    if (fn2ftp(fn) != efTRR)
    {
        gmx_fatal(FARGS, "%s is not a trajectory file, exiting\n", fn);
    }
}

static void do_trunc(const char *fn, real t0)
{
    t_fileio        *in;
    FILE            *fp;
    gmx_bool         bStop, bOK;
    gmx_trr_header_t sh;
    gmx_off_t        fpos;
    char             yesno[256];
    int              j;
    real             t = 0;

    if (t0 == -1)
    {
        gmx_fatal(FARGS, "You forgot to set the truncation time");
    }

    /* Check whether this is a .trr file */
    check_trr(fn);

    in   = gmx_trr_open(fn, "r");
    fp   = gmx_fio_getfp(in);
    if (fp == nullptr)
    {
        fprintf(stderr, "Sorry, can not trunc %s, truncation of this filetype is not supported\n", fn);
        gmx_trr_close(in);
    }
    else
    {
        j     = 0;
        fpos  = gmx_fio_ftell(in);
        bStop = FALSE;
        while (!bStop && gmx_trr_read_frame_header(in, &sh, &bOK))
        {
            gmx_trr_read_frame_data(in, &sh, nullptr, nullptr, nullptr, nullptr);
            fpos = gmx_ftell(fp);
            t    = sh.t;
            if (t >= t0)
            {
                gmx_fseek(fp, fpos, SEEK_SET);
                bStop = TRUE;
            }
        }
        if (bStop)
        {
            fprintf(stderr, "Do you REALLY want to truncate this trajectory (%s) at:\n"
                    "frame %d, time %g, bytes %ld ??? (type YES if so)\n",
                    fn, j, t, static_cast<long int>(fpos));
            if (1 != scanf("%s", yesno))
            {
                gmx_fatal(FARGS, "Error reading user input");
            }
            if (std::strcmp(yesno, "YES") == 0)
            {
                fprintf(stderr, "Once again, I'm gonna DO this...\n");
                gmx_trr_close(in);
                if (0 != gmx_truncate(fn, fpos))
                {
                    gmx_fatal(FARGS, "Error truncating file %s", fn);
                }
            }
            else
            {
                fprintf(stderr, "Ok, I'll forget about it\n");
            }
        }
        else
        {
            fprintf(stderr, "Already at end of file (t=%g)...\n", t);
            gmx_trr_close(in);
        }
    }
}

/*! \brief Read a full molecular topology if useful and available.
 *
 * If the input trajectory file is not in TNG format, and the output
 * file is in TNG format, then we want to try to read a full topology
 * (if available), so that we can write molecule information to the
 * output file. The full topology provides better molecule information
 * than is available from the normal t_topology data used by GROMACS
 * tools.
 *
 * Also, the t_topology is only read under (different) particular
 * conditions. If both apply, then a .tpr file might be read
 * twice. Trying to fix this redundancy while trjconv is still an
 * all-purpose tool does not seem worthwhile.
 *
 * Because of the way gmx_prepare_tng_writing is implemented, the case
 * where the input TNG file has no molecule information will never
 * lead to an output TNG file having molecule information. Since
 * molecule information will generally be present if the input TNG
 * file was written by a GROMACS tool, this seems like reasonable
 * behaviour. */
static std::unique_ptr<gmx_mtop_t>
read_mtop_for_tng(const char *tps_file,
                  const char *input_file,
                  const char *output_file)
{
    std::unique_ptr<gmx_mtop_t> mtop;

    if (fn2bTPX(tps_file) &&
        efTNG != fn2ftp(input_file) &&
        efTNG == fn2ftp(output_file))
    {
        int temp_natoms = -1;
        mtop = gmx::compat::make_unique<gmx_mtop_t>();
        read_tpx(tps_file, nullptr, nullptr, &temp_natoms,
                 nullptr, nullptr, mtop.get());
    }

    return mtop;
}

int gmx_trjconv(int argc, char *argv[])
{
    const char *desc[] = {
        "[THISMODULE] can convert trajectory files in many ways:",
        "",
        "* from one format to another",
        "* select a subset of atoms",
        "* change the periodicity representation",
        "* keep multimeric molecules together",
        "* center atoms in the box",
        "* fit atoms to reference structure",
        "* reduce the number of frames",
        "* change the timestamps of the frames ([TT]-t0[tt] and [TT]-timestep[tt])",
        "* cut the trajectory in small subtrajectories according",
        "  to information in an index file. This allows subsequent analysis of",
        "  the subtrajectories that could, for example, be the result of a",
        "  cluster analysis. Use option [TT]-sub[tt].",
        "  This assumes that the entries in the index file are frame numbers and",
        "  dumps each group in the index file to a separate trajectory file.",
        "* select frames within a certain range of a quantity given",
        "  in an [REF].xvg[ref] file.",
        "",
        "[gmx-trjcat] is better suited for concatenating multiple trajectory files.",
        "[PAR]",

        "The following formats are supported for input and output:",
        "[REF].xtc[ref], [REF].trr[ref], [REF].gro[ref], [TT].g96[tt]",
        "and [REF].pdb[ref].",
        "The file formats are detected from the file extension.",
        "The precision of the [REF].xtc[ref] output is taken from the",
        "input file for [REF].xtc[ref], [REF].gro[ref] and [REF].pdb[ref],",
        "and from the [TT]-ndec[tt] option for other input formats. The precision",
        "is always taken from [TT]-ndec[tt], when this option is set.",
        "All other formats have fixed precision. [REF].trr[ref]",
        "output can be single or double precision, depending on the precision",
        "of the [THISMODULE] binary.",
        "Note that velocities are only supported in",
        "[REF].trr[ref], [REF].gro[ref] and [TT].g96[tt] files.[PAR]",

        "Option [TT]-sep[tt] can be used to write every frame to a separate",
        "[TT].gro, .g96[tt] or [REF].pdb[ref] file. By default, all frames all written to one file.",
        "[REF].pdb[ref] files with all frames concatenated can be viewed with",
        "[TT]rasmol -nmrpdb[tt].[PAR]",

        "It is possible to select part of your trajectory and write it out",
        "to a new trajectory file in order to save disk space, e.g. for leaving",
        "out the water from a trajectory of a protein in water.",
        "[BB]ALWAYS[bb] put the original trajectory on tape!",
        "We recommend to use the portable [REF].xtc[ref] format for your analysis",
        "to save disk space and to have portable files.[PAR]",

        "There are two options for fitting the trajectory to a reference",
        "either for essential dynamics analysis, etc.",
        "The first option is just plain fitting to a reference structure",
        "in the structure file. The second option is a progressive fit",
        "in which the first timeframe is fitted to the reference structure ",
        "in the structure file to obtain and each subsequent timeframe is ",
        "fitted to the previously fitted structure. This way a continuous",
        "trajectory is generated, which might not be the case when using the",
        "regular fit method, e.g. when your protein undergoes large",
        "conformational transitions.[PAR]",

        "Option [TT]-pbc[tt] sets the type of periodic boundary condition",
        "treatment:",
        "",
        " * [TT]mol[tt] puts the center of mass of molecules in the box,",
        "   and requires a run input file to be supplied with [TT]-s[tt].",
        " * [TT]res[tt] puts the center of mass of residues in the box.",
        " * [TT]atom[tt] puts all the atoms in the box.",
        " * [TT]nojump[tt] checks if atoms jump across the box and then puts",
        "   them back. This has the effect that all molecules",
        "   will remain whole (provided they were whole in the initial",
        "   conformation). [BB]Note[bb] that this ensures a continuous trajectory but",
        "   molecules may diffuse out of the box. The starting configuration",
        "   for this procedure is taken from the structure file, if one is",
        "   supplied, otherwise it is the first frame.",
        " * [TT]cluster[tt] clusters all the atoms in the selected index",
        "   such that they are all closest to the center of mass of the cluster,",
        "   which is iteratively updated. [BB]Note[bb] that this will only give meaningful",
        "   results if you in fact have a cluster. Luckily that can be checked",
        "   afterwards using a trajectory viewer. Note also that if your molecules",
        "   are broken this will not work either.",
        " * [TT]whole[tt] only makes broken molecules whole.",
        "",

        "Option [TT]-ur[tt] sets the unit cell representation for options",
        "[TT]mol[tt], [TT]res[tt] and [TT]atom[tt] of [TT]-pbc[tt].",
        "All three options give different results for triclinic boxes and",
        "identical results for rectangular boxes.",
        "[TT]rect[tt] is the ordinary brick shape.",
        "[TT]tric[tt] is the triclinic unit cell.",
        "[TT]compact[tt] puts all atoms at the closest distance from the center",
        "of the box. This can be useful for visualizing e.g. truncated octahedra",
        "or rhombic dodecahedra. The center for options [TT]tric[tt] and [TT]compact[tt]",
        "is [TT]tric[tt] (see below), unless the option [TT]-boxcenter[tt]",
        "is set differently.[PAR]",

        "Option [TT]-center[tt] centers the system in the box. The user can",
        "select the group which is used to determine the geometrical center.",
        "Option [TT]-boxcenter[tt] sets the location of the center of the box",
        "for options [TT]-pbc[tt] and [TT]-center[tt]. The center options are:",
        "[TT]tric[tt]: half of the sum of the box vectors,",
        "[TT]rect[tt]: half of the box diagonal,",
        "[TT]zero[tt]: zero.",
        "Use option [TT]-pbc mol[tt] in addition to [TT]-center[tt] when you",
        "want all molecules in the box after the centering.[PAR]",

        "Option [TT]-box[tt] sets the size of the new box. This option only works",
        "for leading dimensions and is thus generally only useful for rectangular boxes.",
        "If you want to modify only some of the dimensions, e.g. when reading from",
        "a trajectory, you can use -1 for those dimensions that should stay the same",

        "It is not always possible to use combinations of [TT]-pbc[tt],",
        "[TT]-fit[tt], [TT]-ur[tt] and [TT]-center[tt] to do exactly what",
        "you want in one call to [THISMODULE]. Consider using multiple",
        "calls, and check out the GROMACS website for suggestions.[PAR]",

        "With [TT]-dt[tt], it is possible to reduce the number of ",
        "frames in the output. This option relies on the accuracy of the times",
        "in your input trajectory, so if these are inaccurate use the",
        "[TT]-timestep[tt] option to modify the time (this can be done",
        "simultaneously). For making smooth movies, the program [gmx-filter]",
        "can reduce the number of frames while using low-pass frequency",
        "filtering, this reduces aliasing of high frequency motions.[PAR]",

        "Using [TT]-trunc[tt] [THISMODULE] can truncate [REF].trr[ref] in place, i.e.",
        "without copying the file. This is useful when a run has crashed",
        "during disk I/O (i.e. full disk), or when two contiguous",
        "trajectories must be concatenated without having double frames.[PAR]",

        "Option [TT]-dump[tt] can be used to extract a frame at or near",
        "one specific time from your trajectory, but only works reliably",
        "if the time interval between frames is uniform.[PAR]",

        "Option [TT]-drop[tt] reads an [REF].xvg[ref] file with times and values.",
        "When options [TT]-dropunder[tt] and/or [TT]-dropover[tt] are set,",
        "frames with a value below and above the value of the respective options",
        "will not be written."
    };

    int         pbc_enum;
    enum
    {
        epSel,
        epNone,
        epComMol,
        epComRes,
        epComAtom,
        epNojump,
        epCluster,
        epWhole,
        epNR
    };
    const char *pbc_opt[epNR + 1] =
    {
        nullptr, "none", "mol", "res", "atom", "nojump", "cluster", "whole",
        nullptr
    };

    int         unitcell_enum;
    const char *unitcell_opt[euNR+1] =
    { nullptr, "rect", "tric", "compact", nullptr };

    enum
    {
        ecSel, ecTric, ecRect, ecZero, ecNR
    };
    const char *center_opt[ecNR+1] =
    { nullptr, "tric", "rect", "zero", nullptr };
    int         ecenter;

    int         fit_enum;
    enum
    {
        efSel, efNone, efFit, efFitXY, efReset, efResetXY, efPFit, efNR
    };
    const char *fit[efNR + 1] =
    {
        nullptr, "none", "rot+trans", "rotxy+transxy", "translation", "transxy",
        "progressive", nullptr
    };

    static gmx_bool  bSeparate     = FALSE, bVels = TRUE, bForce = FALSE, bCONECT = FALSE;
    static gmx_bool  bCenter       = FALSE;
    static int       skip_nr       = 1, ndec = 3, nzero = 0;
    static real      tzero         = 0, delta_t = 0, timestep = 0, ttrunc = -1, tdump = -1, split_t = 0;
    static rvec      newbox        = {0, 0, 0}, shift = {0, 0, 0}, trans = {0, 0, 0};
    static char     *exec_command  = nullptr;
    static real      dropunder     = 0, dropover = 0;
    static gmx_bool  bRound        = FALSE;

    t_pargs
        pa[] =
    {
        { "-skip", FALSE, etINT,
          { &skip_nr }, "Only write every nr-th frame" },
        { "-dt", FALSE, etTIME,
          { &delta_t },
          "Only write frame when t MOD dt = first time (%t)" },
        { "-round", FALSE, etBOOL,
          { &bRound }, "Round measurements to nearest picosecond"},
        { "-dump", FALSE, etTIME,
          { &tdump }, "Dump frame nearest specified time (%t)" },
        { "-t0", FALSE, etTIME,
          { &tzero },
          "Starting time (%t) (default: don't change)" },
        { "-timestep", FALSE, etTIME,
          { &timestep },
          "Change time step between input frames (%t)" },
        { "-pbc", FALSE, etENUM,
          { pbc_opt },
          "PBC treatment (see help text for full description)" },
        { "-ur", FALSE, etENUM,
          { unitcell_opt }, "Unit-cell representation" },
        { "-center", FALSE, etBOOL,
          { &bCenter }, "Center atoms in box" },
        { "-boxcenter", FALSE, etENUM,
          { center_opt }, "Center for -pbc and -center" },
        { "-box", FALSE, etRVEC,
          { newbox },
          "Size for new cubic box (default: read from input)" },
        { "-trans", FALSE, etRVEC,
          { trans },
          "All coordinates will be translated by trans. This "
          "can advantageously be combined with -pbc mol -ur "
          "compact." },
        { "-shift", FALSE, etRVEC,
          { shift },
          "All coordinates will be shifted by framenr*shift" },
        { "-fit", FALSE, etENUM,
          { fit },
          "Fit molecule to ref structure in the structure file" },
        { "-ndec", FALSE, etINT,
          { &ndec },
          "Precision for .xtc and .gro writing in number of "
          "decimal places" },
        { "-vel", FALSE, etBOOL,
          { &bVels }, "Read and write velocities if possible" },
        { "-force", FALSE, etBOOL,
          { &bForce }, "Read and write forces if possible" },
        { "-trunc", FALSE, etTIME,
          { &ttrunc },
          "Truncate input trajectory file after this time (%t)" },
        { "-exec", FALSE, etSTR,
          { &exec_command },
          "Execute command for every output frame with the "
          "frame number as argument" },
        { "-split", FALSE, etTIME,
          { &split_t },
          "Start writing new file when t MOD split = first "
          "time (%t)" },
        { "-sep", FALSE, etBOOL,
          { &bSeparate },
          "Write each frame to a separate .gro, .g96 or .pdb "
          "file" },
        { "-nzero", FALSE, etINT,
          { &nzero },
          "If the -sep flag is set, use these many digits "
          "for the file numbers and prepend zeros as needed" },
        { "-dropunder", FALSE, etREAL,
          { &dropunder }, "Drop all frames below this value" },
        { "-dropover", FALSE, etREAL,
          { &dropover }, "Drop all frames above this value" },
        { "-conect", FALSE, etBOOL,
          { &bCONECT },
          "Add conect records when writing [REF].pdb[ref] files. Useful "
          "for visualization of non-standard molecules, e.g. "
          "coarse grained ones" }
    };
#define NPA asize(pa)

    FILE             *out    = nullptr;
    t_trxstatus      *trxout = nullptr;
    t_trxstatus      *trxin;
    int               file_nr;
    t_trxframe        fr, frout;
    int               flags;
    rvec             *xmem  = nullptr, *vmem = nullptr, *fmem = nullptr;
    rvec             *xp    = nullptr, x_shift, hbox;
    real             *w_rls = nullptr;
    int               m, i, d, frame, outframe, natoms, nout, ncent, newstep = 0, model_nr;
#define SKIP 10
<<<<<<< HEAD
    t_topology        top;
=======
    t_topology       *top   = nullptr;
    gmx_mtop_t       *mtop  = nullptr;
>>>>>>> 770186e3
    gmx_conect        gc    = nullptr;
    int               ePBC  = -1;
    t_atoms          *atoms = nullptr, useatoms;
    matrix            top_box;
    int              *index = nullptr, *cindex = nullptr;
    char             *grpnm = nullptr;
    int              *frindex, nrfri;
    char             *frname;
    int               ifit, my_clust = -1;
    int              *ind_fit;
    char             *gn_fit;
    t_cluster_ndx    *clust           = nullptr;
    t_trxstatus     **clust_status    = nullptr;
    int              *clust_status_id = nullptr;
    int               ntrxopen        = 0;
    int              *nfwritten       = nullptr;
    int               ndrop           = 0, ncol, drop0 = 0, drop1 = 0, dropuse = 0;
    double          **dropval;
    real              tshift = 0, dt = -1, prec;
    gmx_bool          bFit, bPFit, bReset;
    int               nfitdim;
    gmx_rmpbc_t       gpbc = nullptr;
    gmx_bool          bRmPBC, bPBCWhole, bPBCcomRes, bPBCcomMol, bPBCcomAtom, bPBC, bNoJump, bCluster;
    gmx_bool          bCopy, bDoIt, bIndex, bTDump, bSetTime, bTPS = FALSE, bDTset = FALSE;
    gmx_bool          bExec, bTimeStep = FALSE, bDumpFrame = FALSE, bSetPrec, bNeedPrec;
    gmx_bool          bHaveFirstFrame, bHaveNextFrame, bSetBox, bSetUR, bSplit = FALSE;
    gmx_bool          bSubTraj = FALSE, bDropUnder = FALSE, bDropOver = FALSE, bTrans = FALSE;
    gmx_bool          bWriteFrame, bSplitHere;
    const char       *top_file, *in_file, *out_file = nullptr;
    char              out_file2[256], *charpt;
    char             *outf_base = nullptr;
    const char       *outf_ext  = nullptr;
    char              top_title[256], title[256], timestr[32], stepstr[32], filemode[5];
    gmx_output_env_t *oenv;

    t_filenm          fnm[] = {
        { efTRX, "-f",   nullptr,      ffREAD  },
        { efTRO, "-o",   nullptr,      ffWRITE },
        { efTPS, nullptr,   nullptr,      ffOPTRD },
        { efNDX, nullptr,   nullptr,      ffOPTRD },
        { efNDX, "-fr",  "frames",  ffOPTRD },
        { efNDX, "-sub", "cluster", ffOPTRD },
        { efXVG, "-drop", "drop",    ffOPTRD }
    };
#define NFILE asize(fnm)

    if (!parse_common_args(&argc, argv,
                           PCA_CAN_BEGIN | PCA_CAN_END | PCA_CAN_VIEW |
                           PCA_TIME_UNIT,
                           NFILE, fnm, NPA, pa, asize(desc), desc,
                           0, nullptr, &oenv))
    {
        return 0;
    }

    top_file = ftp2fn(efTPS, NFILE, fnm);

    /* Check command line */
    in_file = opt2fn("-f", NFILE, fnm);

    if (ttrunc != -1)
    {
        do_trunc(in_file, ttrunc);
    }
    else
    {
        /* mark active cmdline options */
        bSetBox    = opt2parg_bSet("-box", NPA, pa);
        bSetTime   = opt2parg_bSet("-t0", NPA, pa);
        bSetPrec   = opt2parg_bSet("-ndec", NPA, pa);
        bSetUR     = opt2parg_bSet("-ur", NPA, pa);
        bExec      = opt2parg_bSet("-exec", NPA, pa);
        bTimeStep  = opt2parg_bSet("-timestep", NPA, pa);
        bTDump     = opt2parg_bSet("-dump", NPA, pa);
        bDropUnder = opt2parg_bSet("-dropunder", NPA, pa);
        bDropOver  = opt2parg_bSet("-dropover", NPA, pa);
        bTrans     = opt2parg_bSet("-trans", NPA, pa);
        bSplit     = (split_t != 0);

        /* parse enum options */
        fit_enum      = nenum(fit);
        bFit          = (fit_enum == efFit || fit_enum == efFitXY);
        bReset        = (fit_enum == efReset || fit_enum == efResetXY);
        bPFit         = fit_enum == efPFit;
        pbc_enum      = nenum(pbc_opt);
        bPBCWhole     = pbc_enum == epWhole;
        bPBCcomRes    = pbc_enum == epComRes;
        bPBCcomMol    = pbc_enum == epComMol;
        bPBCcomAtom   = pbc_enum == epComAtom;
        bNoJump       = pbc_enum == epNojump;
        bCluster      = pbc_enum == epCluster;
        bPBC          = pbc_enum != epNone;
        unitcell_enum = nenum(unitcell_opt);
        ecenter       = nenum(center_opt) - ecTric;

        /* set and check option dependencies */
        if (bPFit)
        {
            bFit = TRUE;        /* for pfit, fit *must* be set */
        }
        if (bFit)
        {
            bReset = TRUE;       /* for fit, reset *must* be set */
        }
        nfitdim = 0;
        if (bFit || bReset)
        {
            nfitdim = (fit_enum == efFitXY || fit_enum == efResetXY) ? 2 : 3;
        }
        bRmPBC = bFit || bPBCWhole || bPBCcomRes || bPBCcomMol;

        if (bSetUR)
        {
            if (!(bPBCcomRes || bPBCcomMol ||  bPBCcomAtom))
            {
                fprintf(stderr,
                        "WARNING: Option for unitcell representation (-ur %s)\n"
                        "         only has effect in combination with -pbc %s, %s or %s.\n"
                        "         Ingoring unitcell representation.\n\n",
                        unitcell_opt[0], pbc_opt[2], pbc_opt[3], pbc_opt[4]);
            }
        }
        if (bFit && bPBC)
        {
            gmx_fatal(FARGS, "PBC condition treatment does not work together with rotational fit.\n"
                      "Please do the PBC condition treatment first and then run trjconv in a second step\n"
                      "for the rotational fit.\n"
                      "First doing the rotational fit and then doing the PBC treatment gives incorrect\n"
                      "results!");
        }

        /* ndec is in nr of decimal places, prec is a multiplication factor: */
        prec = 1;
        for (i = 0; i < ndec; i++)
        {
            prec *= 10;
        }

        bIndex = ftp2bSet(efNDX, NFILE, fnm);


        /* Determine output type */
        out_file = opt2fn("-o", NFILE, fnm);
        int ftp  = fn2ftp(out_file);
        fprintf(stderr, "Will write %s: %s\n", ftp2ext(ftp), ftp2desc(ftp));
        bNeedPrec = (ftp == efXTC || ftp == efGRO);
        int ftpin = fn2ftp(in_file);
        if (bVels)
        {
            /* check if velocities are possible in input and output files */
            bVels = (ftp == efTRR || ftp == efGRO ||
                     ftp == efG96 || ftp == efTNG)
                && (ftpin == efTRR || ftpin == efGRO ||
                    ftpin == efG96 || ftpin == efTNG || ftpin == efCPT);
        }
        if (bSeparate || bSplit)
        {
            outf_ext = std::strrchr(out_file, '.');
            if (outf_ext == nullptr)
            {
                gmx_fatal(FARGS, "Output file name '%s' does not contain a '.'", out_file);
            }
            outf_base = gmx_strdup(out_file);
            outf_base[outf_ext - out_file] = '\0';
        }

        bSubTraj = opt2bSet("-sub", NFILE, fnm);
        if (bSubTraj)
        {
            if ((ftp != efXTC) && (ftp != efTRR))
            {
                /* It seems likely that other trajectory file types
                 * could work here. */
                gmx_fatal(FARGS, "Can only use the sub option with output file types "
                          "xtc and trr");
            }
            clust = cluster_index(nullptr, opt2fn("-sub", NFILE, fnm));

            /* Check for number of files disabled, as FOPEN_MAX is not the correct
             * number to check for. In my linux box it is only 16.
             */
            if (/* DISABLES CODE */ (false))
            //if (clust->clust->nr > FOPEN_MAX-4)
            {
                gmx_fatal(FARGS, "Can not open enough (%d) files to write all the"
                          " trajectories.\ntry splitting the index file in %d parts.\n"
                          "FOPEN_MAX = %d",
                          clust->clust->nr, 1+clust->clust->nr/FOPEN_MAX, FOPEN_MAX);
            }
            gmx_warning("The -sub option could require as many open output files as there are\n"
                        "index groups in the file (%d). If you get I/O errors opening new files,\n"
                        "try reducing the number of index groups in the file, and perhaps\n"
                        "using trjconv -sub several times on different chunks of your index file.\n",
                        clust->clust->nr);

            snew(clust_status, clust->clust->nr);
            snew(clust_status_id, clust->clust->nr);
            snew(nfwritten, clust->clust->nr);
            for (i = 0; (i < clust->clust->nr); i++)
            {
                clust_status[i]    = nullptr;
                clust_status_id[i] = -1;
            }
            bSeparate = bSplit = FALSE;
        }
        /* skipping */
        if (skip_nr <= 0)
        {
            gmx_fatal(FARGS, "Argument for -skip (%d) needs to be greater or equal to 1.", skip_nr);
        }

        std::unique_ptr<gmx_mtop_t> mtop = read_mtop_for_tng(top_file, in_file, out_file);

        /* Determine whether to read a topology */
        bTPS = (ftp2bSet(efTPS, NFILE, fnm) ||
                bRmPBC || bReset || bPBCcomMol || bCluster ||
                (ftp == efGRO) || (ftp == efPDB) || bCONECT);

        /* Determine if when can read index groups */
        bIndex = (bIndex || bTPS);

        if (bTPS)
        {
            snew(top, 1);
            read_tps_conf(top_file, top, &ePBC, &xp, nullptr, top_box,
                          bReset || bPBCcomRes);
            std::strncpy(top_title, *top->name, 255);
            top_title[255] = '\0';
            atoms          = &top->atoms;

            if (0 == top->mols.nr && (bCluster || bPBCcomMol))
            {
                gmx_fatal(FARGS, "Option -pbc %s requires a .tpr file for the -s option", pbc_opt[pbc_enum]);
            }

            /* top_title is only used for gro and pdb,
             * the header in such a file is top_title, followed by
             * t= ... and/or step= ...
             * to prevent double t= or step=, remove it from top_title.
             * From GROMACS-2018 we only write t/step when the frame actually
             * has a valid time/step, so we need to check for both separately.
             */
            if ((charpt = std::strstr(top_title, " t= ")))
            {
                charpt[0] = '\0';
            }
            if ((charpt = std::strstr(top_title, " step= ")))
            {
                charpt[0] = '\0';
            }

            if (bCONECT)
            {
                gc = gmx_conect_generate(top);
            }
            if (bRmPBC)
            {
                gpbc = gmx_rmpbc_init(&top->idef, ePBC, top->atoms.nr);
            }
        }

        /* get frame number index */
        frindex = nullptr;
        if (opt2bSet("-fr", NFILE, fnm))
        {
            printf("Select groups of frame number indices:\n");
            rd_index(opt2fn("-fr", NFILE, fnm), 1, &nrfri, &frindex, &frname);
            if (debug)
            {
                for (i = 0; i < nrfri; i++)
                {
                    fprintf(debug, "frindex[%4d]=%4d\n", i, frindex[i]);
                }
            }
        }

        /* get index groups etc. */
        if (bReset)
        {
            printf("Select group for %s fit\n",
                   bFit ? "least squares" : "translational");
            get_index(atoms, ftp2fn_null(efNDX, NFILE, fnm),
                      1, &ifit, &ind_fit, &gn_fit);

            if (bFit)
            {
                if (ifit < 2)
                {
                    gmx_fatal(FARGS, "Need at least 2 atoms to fit!\n");
                }
                else if (ifit == 3)
                {
                    fprintf(stderr, "WARNING: fitting with only 2 atoms is not unique\n");
                }
            }
        }
        else if (bCluster)
        {
            printf("Select group for clustering\n");
            get_index(atoms, ftp2fn_null(efNDX, NFILE, fnm),
                      1, &ifit, &ind_fit, &gn_fit);
        }

        if (bIndex)
        {
            if (bCenter)
            {
                printf("Select group for centering\n");
                get_index(atoms, ftp2fn_null(efNDX, NFILE, fnm),
                          1, &ncent, &cindex, &grpnm);
            }
            printf("Select group for output\n");
            get_index(atoms, ftp2fn_null(efNDX, NFILE, fnm),
                      1, &nout, &index, &grpnm);
        }
        else
        {
            /* no index file, so read natoms from TRX */
            if (!read_first_frame(oenv, &trxin, in_file, &fr, TRX_DONT_SKIP))
            {
                gmx_fatal(FARGS, "Could not read a frame from %s", in_file);
            }
            natoms = fr.natoms;
            close_trx(trxin);
            sfree(fr.x);
            snew(index, natoms);
            for (i = 0; i < natoms; i++)
            {
                index[i] = i;
            }
            nout = natoms;
            if (bCenter)
            {
                ncent  = nout;
                cindex = index;
            }
        }

        if (bReset)
        {
            snew(w_rls, atoms->nr);
            for (i = 0; (i < ifit); i++)
            {
                w_rls[ind_fit[i]] = atoms->atom[ind_fit[i]].m;
            }

            /* Restore reference structure and set to origin,
               store original location (to put structure back) */
            if (bRmPBC)
            {
                gmx_rmpbc(gpbc, top->atoms.nr, top_box, xp);
            }
            copy_rvec(xp[index[0]], x_shift);
            reset_x_ndim(nfitdim, ifit, ind_fit, atoms->nr, nullptr, xp, w_rls);
            rvec_dec(x_shift, xp[index[0]]);
        }
        else
        {
            clear_rvec(x_shift);
        }

        if (bDropUnder || bDropOver)
        {
            /* Read the .xvg file with the drop values */
            fprintf(stderr, "\nReading drop file ...");
            ndrop = read_xvg(opt2fn("-drop", NFILE, fnm), &dropval, &ncol);
            fprintf(stderr, " %d time points\n", ndrop);
            if (ndrop == 0 || ncol < 2)
            {
                gmx_fatal(FARGS, "Found no data points in %s",
                          opt2fn("-drop", NFILE, fnm));
            }
            drop0 = 0;
            drop1 = 0;
        }

        /* Make atoms struct for output in GRO or PDB files */
        if ((ftp == efGRO) || ((ftp == efG96) && bTPS) || (ftp == efPDB))
        {
            /* get memory for stuff to go in .pdb file, and initialize
             * the pdbinfo structure part if the input has it.
             */
            init_t_atoms(&useatoms, atoms->nr, atoms->havePdbInfo);
            sfree(useatoms.resinfo);
            useatoms.resinfo = atoms->resinfo;
            for (i = 0; (i < nout); i++)
            {
                useatoms.atomname[i] = atoms->atomname[index[i]];
                useatoms.atom[i]     = atoms->atom[index[i]];
                if (atoms->havePdbInfo)
                {
                    useatoms.pdbinfo[i]  = atoms->pdbinfo[index[i]];
                }
                useatoms.nres        = std::max(useatoms.nres, useatoms.atom[i].resind+1);
            }
            useatoms.nr = nout;
        }
        /* select what to read */
        if (ftp == efTRR)
        {
            flags = TRX_READ_X;
        }
        else
        {
            flags = TRX_NEED_X;
        }
        if (bVels)
        {
            flags = flags | TRX_READ_V;
        }
        if (bForce)
        {
            flags = flags | TRX_READ_F;
        }

        /* open trx file for reading */
        bHaveFirstFrame = read_first_frame(oenv, &trxin, in_file, &fr, flags);
        if (fr.bPrec)
        {
            fprintf(stderr, "\nPrecision of %s is %g (nm)\n", in_file, 1/fr.prec);
        }
        if (bNeedPrec)
        {
            if (bSetPrec || !fr.bPrec)
            {
                fprintf(stderr, "\nSetting output precision to %g (nm)\n", 1/prec);
            }
            else
            {
                fprintf(stderr, "Using output precision of %g (nm)\n", 1/prec);
            }
        }

        if (bHaveFirstFrame)
        {
            if (bTDump)
            {
                // Determine timestep (assuming constant spacing for now) if we
                // need to dump frames based on time. This is required so we do not
                // skip the first frame if that was the one that should have been dumped
                double firstFrameTime = fr.time;
                if (read_next_frame(oenv, trxin, &fr))
                {
                    dt     = fr.time - firstFrameTime;
                    bDTset = TRUE;
                    if (dt <= 0)
                    {
                        fprintf(stderr, "Warning: Frame times are not incrementing - will dump first frame.\n");
                    }
                }
                // Now close and reopen so we are at first frame again
                close_trx(trxin);
                done_frame(&fr);
                // Reopen at first frame (We already know it exists if we got here)
                read_first_frame(oenv, &trxin, in_file, &fr, flags);
            }

            set_trxframe_ePBC(&fr, ePBC);
            natoms = fr.natoms;

            if (bSetTime)
            {
                tshift = tzero-fr.time;
            }
            else
            {
                tzero = fr.time;
            }

            bCopy = FALSE;
            if (bIndex)
            {
                /* check if index is meaningful */
                for (i = 0; i < nout; i++)
                {
                    if (index[i] >= natoms)
                    {
                        gmx_fatal(FARGS,
                                  "Index[%d] %d is larger than the number of atoms in the\n"
                                  "trajectory file (%d). There is a mismatch in the contents\n"
                                  "of your -f, -s and/or -n files.", i, index[i]+1, natoms);
                    }
                    bCopy = bCopy || (i != index[i]);
                }
            }

            /* open output for writing */
            std::strcpy(filemode, "w");
            switch (ftp)
            {
                case efTNG:
                    trxout = trjtools_gmx_prepare_tng_writing(out_file,
                                                              filemode[0],
                                                              trxin,
                                                              nullptr,
                                                              nout,
                                                              mtop.get(),
                                                              index,
                                                              grpnm);
                    break;
                case efXTC:
                case efTRR:
                    out = nullptr;
                    if (!bSplit && !bSubTraj)
                    {
                        trxout = open_trx(out_file, filemode);
                    }
                    break;
                case efGRO:
                case efG96:
                case efPDB:
                    if (( !bSeparate && !bSplit ) && !bSubTraj)
                    {
                        out = gmx_ffopen(out_file, filemode);
                    }
                    break;
                default:
                    gmx_incons("Illegal output file format");
            }

            if (bCopy)
            {
                snew(xmem, nout);
                if (bVels)
                {
                    snew(vmem, nout);
                }
                if (bForce)
                {
                    snew(fmem, nout);
                }
            }

            /* Start the big loop over frames */
            file_nr  =  0;
            frame    =  0;
            outframe =  0;
            model_nr =  0;

            /* Main loop over frames */
            do
            {
                if (!fr.bStep)
                {
                    /* set the step */
                    fr.step = newstep;
                    newstep++;
                }
                if (bSubTraj)
                {
                    /*if (frame >= clust->clust->nra)
                       gmx_fatal(FARGS,"There are more frames in the trajectory than in the cluster index file\n");*/
                    if (frame > clust->maxframe)
                    {
                        my_clust = -1;
                    }
                    else
                    {
                        my_clust = clust->inv_clust[frame];
                    }
                    if ((my_clust < 0) || (my_clust >= clust->clust->nr) ||
                        (my_clust == -1))
                    {
                        my_clust = -1;
                    }
                }

                if (bSetBox)
                {
                    /* generate new box */
                    if (!fr.bBox)
                    {
                        clear_mat(fr.box);
                    }
                    for (m = 0; m < DIM; m++)
                    {
                        if (newbox[m] >= 0)
                        {
                            fr.box[m][m] = newbox[m];
                        }
                        else
                        {
                            if (!fr.bBox)
                            {
                                gmx_fatal(FARGS, "Cannot preserve a box that does not exist.\n");
                            }
                        }
                    }
                }

                if (bTrans)
                {
                    for (i = 0; i < natoms; i++)
                    {
                        rvec_inc(fr.x[i], trans);
                    }
                }

                if (bTDump)
                {
                    // If we could not read two frames or times are not incrementing
                    // we have almost no idea what to do,
                    // but dump the first frame so output is not broken.
                    if (dt <= 0 || !bDTset)
                    {
                        bDumpFrame = true;
                    }
                    else
                    {
                        // Dump the frame if we are less than half a frame time
                        // below it. This will also ensure we at least dump a
                        // somewhat reasonable frame if the spacing is unequal
                        // and we have overrun the frame time. Once we dump one
                        // frame based on time we quit, so it does not matter
                        // that this might be true for all subsequent frames too.
                        bDumpFrame = (fr.time > tdump-0.5*dt);
                    }
                }
                else
                {
                    bDumpFrame = FALSE;
                }

                /* determine if an atom jumped across the box and reset it if so */
                if (bNoJump && (bTPS || frame != 0))
                {
                    for (d = 0; d < DIM; d++)
                    {
                        hbox[d] = 0.5*fr.box[d][d];
                    }
                    for (i = 0; i < natoms; i++)
                    {
                        if (bReset)
                        {
                            rvec_dec(fr.x[i], x_shift);
                        }
                        for (m = DIM-1; m >= 0; m--)
                        {
                            if (hbox[m] > 0)
                            {
                                while (fr.x[i][m]-xp[i][m] <= -hbox[m])
                                {
                                    for (d = 0; d <= m; d++)
                                    {
                                        fr.x[i][d] += fr.box[m][d];
                                    }
                                }
                                while (fr.x[i][m]-xp[i][m] > hbox[m])
                                {
                                    for (d = 0; d <= m; d++)
                                    {
                                        fr.x[i][d] -= fr.box[m][d];
                                    }
                                }
                            }
                        }
                    }
                }
                else if (bCluster)
                {
                    calc_pbc_cluster(ecenter, ifit, top, ePBC, fr.x, ind_fit, fr.box);
                }

                if (bPFit)
                {
                    /* Now modify the coords according to the flags,
                       for normal fit, this is only done for output frames */
                    if (bRmPBC)
                    {
                        gmx_rmpbc_trxfr(gpbc, &fr);
                    }

                    reset_x_ndim(nfitdim, ifit, ind_fit, natoms, nullptr, fr.x, w_rls);
                    do_fit(natoms, w_rls, xp, fr.x);
                }

                /* store this set of coordinates for future use */
                if (bPFit || bNoJump)
                {
                    if (xp == nullptr)
                    {
                        snew(xp, natoms);
                    }
                    for (i = 0; (i < natoms); i++)
                    {
                        copy_rvec(fr.x[i], xp[i]);
                        rvec_inc(fr.x[i], x_shift);
                    }
                }

                if (frindex)
                {
                    /* see if we have a frame from the frame index group */
                    for (i = 0; i < nrfri && !bDumpFrame; i++)
                    {
                        bDumpFrame = frame == frindex[i];
                    }
                }
                if (debug && bDumpFrame)
                {
                    fprintf(debug, "dumping %d\n", frame);
                }

                bWriteFrame =
                    ( ( !bTDump && (frindex == nullptr) && frame % skip_nr == 0 ) || bDumpFrame );

                if (bWriteFrame && (bDropUnder || bDropOver))
                {
                    while (dropval[0][drop1] < fr.time && drop1+1 < ndrop)
                    {
                        drop0 = drop1;
                        drop1++;
                    }
                    if (std::abs(dropval[0][drop0] - fr.time)
                        < std::abs(dropval[0][drop1] - fr.time))
                    {
                        dropuse = drop0;
                    }
                    else
                    {
                        dropuse = drop1;
                    }
                    if ((bDropUnder && dropval[1][dropuse] < dropunder) ||
                        (bDropOver && dropval[1][dropuse] > dropover))
                    {
                        bWriteFrame = FALSE;
                    }
                }

                if (bWriteFrame)
                {
                    /* We should avoid modifying the input frame,
                     * but since here we don't have the output frame yet,
                     * we introduce a temporary output frame time variable.
                     */
                    real frout_time;

                    frout_time = fr.time;

                    /* calc new time */
                    if (bTimeStep)
                    {
                        frout_time = tzero + frame*timestep;
                    }
                    else if (bSetTime)
                    {
                        frout_time += tshift;
                    }

                    if (bTDump)
                    {
                        fprintf(stderr, "\nDumping frame at t= %g %s\n",
                                output_env_conv_time(oenv, frout_time), output_env_get_time_unit(oenv).c_str());
                    }

                    /* check for writing at each delta_t */
                    bDoIt = (delta_t == 0);
                    if (!bDoIt)
                    {
                        if (!bRound)
                        {
                            bDoIt = bRmod(frout_time, tzero, delta_t);
                        }
                        else
                        {
                            /* round() is not C89 compatible, so we do this:  */
                            bDoIt = bRmod(std::floor(frout_time+0.5), std::floor(tzero+0.5),
                                          std::floor(delta_t+0.5));
                        }
                    }

                    if (bDoIt || bTDump)
                    {
                        /* print sometimes */
                        if ( ((outframe % SKIP) == 0) || (outframe < SKIP) )
                        {
                            fprintf(stderr, " ->  frame %6d time %8.3f      \r",
                                    outframe, output_env_conv_time(oenv, frout_time));
                            fflush(stderr);
                        }

                        if (!bPFit)
                        {
                            /* Now modify the coords according to the flags,
                               for PFit we did this already! */

                            if (bRmPBC)
                            {
                                gmx_rmpbc_trxfr(gpbc, &fr);
                            }

                            if (bReset)
                            {
                                reset_x_ndim(nfitdim, ifit, ind_fit, natoms, nullptr, fr.x, w_rls);
                                if (bFit)
                                {
                                    do_fit_ndim(nfitdim, natoms, w_rls, xp, fr.x);
                                }
                                if (!bCenter)
                                {
                                    for (i = 0; i < natoms; i++)
                                    {
                                        rvec_inc(fr.x[i], x_shift);
                                    }
                                }
                            }

                            if (bCenter)
                            {
                                center_x(ecenter, fr.x, fr.box, natoms, ncent, cindex);
                            }
                        }

                        auto positionsArrayRef = gmx::arrayRefFromArray(reinterpret_cast<gmx::RVec *>(fr.x), natoms);
                        if (bPBCcomAtom)
                        {
                            switch (unitcell_enum)
                            {
                                case euRect:
                                    put_atoms_in_box(ePBC, fr.box, positionsArrayRef);
                                    break;
                                case euTric:
                                    put_atoms_in_triclinic_unitcell(ecenter, fr.box, positionsArrayRef);
                                    break;
                                case euCompact:
                                    put_atoms_in_compact_unitcell(ePBC, ecenter, fr.box,
                                                                  positionsArrayRef);
                                    break;
                            }
                        }
                        if (bPBCcomRes)
                        {
                            put_residue_com_in_box(unitcell_enum, ecenter,
                                                   natoms, atoms->atom, ePBC, fr.box, fr.x);
                        }
                        if (bPBCcomMol)
                        {
                            put_molecule_com_in_box(unitcell_enum, ecenter,
                                                    &top->mols,
                                                    natoms, atoms->atom, ePBC, fr.box, fr.x);
                        }
                        /* Copy the input trxframe struct to the output trxframe struct */
                        frout        = fr;
                        frout.time   = frout_time;
                        frout.bV     = (frout.bV && bVels);
                        frout.bF     = (frout.bF && bForce);
                        frout.natoms = nout;
                        if (bNeedPrec && (bSetPrec || !fr.bPrec))
                        {
                            frout.bPrec = TRUE;
                            frout.prec  = prec;
                        }
                        if (bCopy)
                        {
                            frout.x = xmem;
                            if (frout.bV)
                            {
                                frout.v = vmem;
                            }
                            if (frout.bF)
                            {
                                frout.f = fmem;
                            }
                            for (i = 0; i < nout; i++)
                            {
                                copy_rvec(fr.x[index[i]], frout.x[i]);
                                if (frout.bV)
                                {
                                    copy_rvec(fr.v[index[i]], frout.v[i]);
                                }
                                if (frout.bF)
                                {
                                    copy_rvec(fr.f[index[i]], frout.f[i]);
                                }
                            }
                        }

                        if (opt2parg_bSet("-shift", NPA, pa))
                        {
                            for (i = 0; i < nout; i++)
                            {
                                for (d = 0; d < DIM; d++)
                                {
                                    frout.x[i][d] += outframe*shift[d];
                                }
                            }
                        }

                        if (!bRound)
                        {
                            bSplitHere = bSplit && bRmod(frout.time, tzero, split_t);
                        }
                        else
                        {
                            /* round() is not C89 compatible, so we do this: */
                            bSplitHere = bSplit && bRmod(std::floor(frout.time+0.5),
                                                         std::floor(tzero+0.5),
                                                         std::floor(split_t+0.5));
                        }
                        if (bSeparate || bSplitHere)
                        {
                            mk_filenm(outf_base, ftp2ext(ftp), nzero, file_nr, out_file2);
                        }

                        switch (ftp)
                        {
                            case efTNG:
                                write_tng_frame(trxout, &frout);
                                // TODO when trjconv behaves better: work how to read and write lambda
                                break;
                            case efTRR:
                            case efXTC:
                                if (bSplitHere)
                                {
                                    if (trxout)
                                    {
                                        close_trx(trxout);
                                    }
                                    trxout = open_trx(out_file2, filemode);
                                }
                                if (bSubTraj)
                                {
                                    if (my_clust != -1)
                                    {
                                        char buf[STRLEN];
                                        if (clust_status_id[my_clust] == -1)
                                        {
                                            sprintf(buf, "%s.%s", clust->grpname[my_clust], ftp2ext(ftp));
                                            clust_status[my_clust]    = open_trx(buf, "w");
                                            clust_status_id[my_clust] = 1;
                                            ntrxopen++;
                                        }
                                        else if (clust_status_id[my_clust] == -2)
                                        {
                                            gmx_fatal(FARGS, "File %s.xtc should still be open (%d open .xtc files)\n" "in order to write frame %d. my_clust = %d",
                                                      clust->grpname[my_clust], ntrxopen, frame,
                                                      my_clust);
                                        }
                                        write_trxframe(clust_status[my_clust], &frout, gc);
                                        nfwritten[my_clust]++;
                                        if (nfwritten[my_clust] ==
                                            (clust->clust->index[my_clust+1]-
                                             clust->clust->index[my_clust]))
                                        {
                                            close_trx(clust_status[my_clust]);
                                            clust_status[my_clust]    = nullptr;
                                            clust_status_id[my_clust] = -2;
                                            ntrxopen--;
                                            if (ntrxopen < 0)
                                            {
                                                gmx_fatal(FARGS, "Less than zero open .xtc files!");
                                            }
                                        }
                                    }
                                }
                                else
                                {
                                    write_trxframe(trxout, &frout, gc);
                                }
                                break;
                            case efGRO:
                            case efG96:
                            case efPDB:
                                // Only add a generator statement if title is empty,
                                // to avoid multiple generated-by statements from various programs
                                if (std::strlen(top_title) == 0)
                                {
                                    sprintf(top_title, "Generated by trjconv");
                                }
                                if (frout.bTime)
                                {
                                    sprintf(timestr, " t= %9.5f", frout.time);
                                }
                                else
                                {
                                    std::strcpy(timestr, "");
                                }
                                if (frout.bStep)
                                {
                                    sprintf(stepstr, " step= %" PRId64, frout.step);
                                }
                                else
                                {
                                    std::strcpy(stepstr, "");
                                }
                                snprintf(title, 256, "%s%s%s", top_title, timestr, stepstr);
                                if (bSeparate || bSplitHere)
                                {
                                    out = gmx_ffopen(out_file2, "w");
                                }
                                switch (ftp)
                                {
                                    case efGRO:
                                        write_hconf_p(out, title, &useatoms,
                                                      frout.x, frout.bV ? frout.v : nullptr, frout.box);
                                        break;
                                    case efPDB:
                                        fprintf(out, "REMARK    GENERATED BY TRJCONV\n");
                                        /* if reading from pdb, we want to keep the original
                                           model numbering else we write the output frame
                                           number plus one, because model 0 is not allowed in pdb */
                                        if (ftpin == efPDB && fr.bStep && fr.step > model_nr)
                                        {
                                            model_nr = fr.step;
                                        }
                                        else
                                        {
                                            model_nr++;
                                        }
                                        write_pdbfile(out, title, &useatoms, frout.x,
                                                      frout.ePBC, frout.box, ' ', model_nr, gc, TRUE);
                                        break;
                                    case efG96:
                                        const char *outputTitle = "";
                                        if (bSeparate || bTDump)
                                        {
                                            outputTitle = title;
                                            if (bTPS)
                                            {
                                                frout.bAtoms = TRUE;
                                            }
                                            frout.atoms  = &useatoms;
                                            frout.bStep  = FALSE;
                                            frout.bTime  = FALSE;
                                        }
                                        else
                                        {
                                            if (outframe == 0)
                                            {
                                                outputTitle = title;
                                            }
                                            frout.bAtoms = FALSE;
                                            frout.bStep  = TRUE;
                                            frout.bTime  = TRUE;
                                        }
                                        write_g96_conf(out, outputTitle, &frout, -1, nullptr);
                                }
                                if (bSeparate || bSplitHere)
                                {
                                    gmx_ffclose(out);
                                    out = nullptr;
                                }
                                break;
                            default:
                                gmx_fatal(FARGS, "DHE, ftp=%d\n", ftp);
                        }
                        if (bSeparate || bSplitHere)
                        {
                            file_nr++;
                        }

                        /* execute command */
                        if (bExec)
                        {
                            char c[255];
                            sprintf(c, "%s  %d", exec_command, file_nr-1);
                            /*fprintf(stderr,"Executing '%s'\n",c);*/
                            if (0 != system(c))
                            {
                                gmx_fatal(FARGS, "Error executing command: %s", c);
                            }
                        }
                        outframe++;
                    }
                }
                frame++;
                bHaveNextFrame = read_next_frame(oenv, trxin, &fr);
            }
            while (!(bTDump && bDumpFrame) && bHaveNextFrame);
        }

        if (!bHaveFirstFrame || (bTDump && !bDumpFrame))
        {
            fprintf(stderr, "\nWARNING no output, "
                    "last frame read at t=%g\n", fr.time);
        }
        fprintf(stderr, "\n");

        close_trx(trxin);
        sfree(outf_base);

        if (bRmPBC)
        {
            gmx_rmpbc_done(gpbc);
        }

        if (trxout)
        {
            close_trx(trxout);
        }
        else if (out != nullptr)
        {
            gmx_ffclose(out);
        }
        if (bSubTraj)
        {
            for (i = 0; (i < clust->clust->nr); i++)
            {
                if (clust_status_id[i] >= 0)
                {
                    close_trx(clust_status[i]);
                }
            }
        }
    }

<<<<<<< HEAD
    if (bTPS)
    {
        done_top(&top);
=======
    sfree(mtop);
    if (top)
    {
        done_top(top);
        sfree(top);
>>>>>>> 770186e3
    }
    sfree(xp);
    sfree(xmem);
    sfree(vmem);
    sfree(fmem);
    sfree(grpnm);
    sfree(index);
    sfree(cindex);
    done_frame(&fr);

    do_view(oenv, out_file, nullptr);

    output_env_done(oenv);
    return 0;
}<|MERGE_RESOLUTION|>--- conflicted
+++ resolved
@@ -872,12 +872,7 @@
     real             *w_rls = nullptr;
     int               m, i, d, frame, outframe, natoms, nout, ncent, newstep = 0, model_nr;
 #define SKIP 10
-<<<<<<< HEAD
-    t_topology        top;
-=======
     t_topology       *top   = nullptr;
-    gmx_mtop_t       *mtop  = nullptr;
->>>>>>> 770186e3
     gmx_conect        gc    = nullptr;
     int               ePBC  = -1;
     t_atoms          *atoms = nullptr, useatoms;
@@ -1984,17 +1979,10 @@
         }
     }
 
-<<<<<<< HEAD
     if (bTPS)
-    {
-        done_top(&top);
-=======
-    sfree(mtop);
-    if (top)
     {
         done_top(top);
         sfree(top);
->>>>>>> 770186e3
     }
     sfree(xp);
     sfree(xmem);
