--- conflicted
+++ resolved
@@ -8,12 +8,11 @@
 #include "lapack_limits.h"
 
 
-<<<<<<< HEAD
 void F77_FUNC(slarrfx, SLARRFX)(int*   n,
                                 float* d__,
                                 float* l,
                                 float* ld,
-                                float* lld,
+                                float* /*lld*/,
                                 int*   ifirst,
                                 int*   ilast,
                                 float* w,
@@ -22,22 +21,6 @@
                                 float* lplus,
                                 float* work,
                                 int*   info)
-=======
-void
-F77_FUNC(slarrfx,SLARRFX)(int *n, 
-	float *d__, 
-	float *l, 
-	float *ld, 
-	float * /*lld*/,
-	int *ifirst, 
-	int *ilast, 
-	float *w, 
-	float *sigma, 
-	float *dplus, 
-	float *lplus, 
-	float *work,
-	int *info)
->>>>>>> ec843a72
 {
     int   i1 = 1;
     int   i__1;
