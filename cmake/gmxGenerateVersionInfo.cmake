--- conflicted
+++ resolved
@@ -6,19 +6,11 @@
 # If *not* called in script mode but used in generating cache variables,
 # GEN_VERSION_INFO_INTERNAL has to be set ON.
 #
-<<<<<<< HEAD
-# The following variables have to be previously defined: 
+# The following variables have to be previously defined:
 # GIT_EXECUTABLE        - path to git binary
 # GIT_VERSION           - git version (if not defined it's assumed that >=1.5.3)
-# PROJECT_VERSION       - hard-coded version string, should have the following structure: 
-#                       VERSION[-dev-SUFFIX] where the VERSION can have any form and the suffix 
-=======
-# The following variables have to be previously defined:
-# Git_EXECUTABLE        - path to git binary
-# Git_VERSION           - git version (if not defined it's assumed that >=1.5.3)
 # PROJECT_VERSION       - hard-coded version string, should have the following structure:
 #                       VERSION[-dev-SUFFIX] where the VERSION can have any form and the suffix
->>>>>>> 38fd43fb
 #                       is optional but should start with -dev
 # PROJECT_SOURCE_DIR    - top level source directory (which has to be in git)
 # VERSION_C_CMAKEIN     - path to the version.c.cmakein file
@@ -56,15 +48,9 @@
 # if git executable exists and it's compatible version
 # build the development version string
 # this should at some point become VERSION_LESS
-<<<<<<< HEAD
-if(EXISTS ${GIT_EXECUTABLE} AND NOT ${GIT_VERSION} STRLESS "1.5.1")
+if(EXISTS "${GIT_EXECUTABLE}" AND NOT GIT_VERSION STRLESS "1.5.3")
     # refresh git index 
     execute_process(COMMAND ${GIT_EXECUTABLE} update-index -q --refresh
-=======
-if(EXISTS "${Git_EXECUTABLE}" AND NOT Git_VERSION STRLESS "1.5.3")
-    # refresh git index
-    execute_process(COMMAND ${Git_EXECUTABLE} update-index -q --refresh
->>>>>>> 38fd43fb
         WORKING_DIRECTORY ${PROJECT_SOURCE_DIR}
         TIMEOUT 5
         OUTPUT_QUIET
@@ -72,13 +58,8 @@
         OUTPUT_STRIP_TRAILING_WHITESPACE
     )
 
-<<<<<<< HEAD
-   # get the full hash of the current HEAD 
+    # get the full hash of the current HEAD
     execute_process(COMMAND ${GIT_EXECUTABLE} rev-parse HEAD
-=======
-    # get the full hash of the current HEAD
-    execute_process(COMMAND ${Git_EXECUTABLE} rev-parse HEAD
->>>>>>> 38fd43fb
         WORKING_DIRECTORY ${PROJECT_SOURCE_DIR}
         OUTPUT_VARIABLE HEAD_HASH
         ERROR_VARIABLE EXEC_ERR
@@ -86,7 +67,7 @@
     )
     set(GMX_GIT_HEAD_HASH ${HEAD_HASH})
     # extract the shortened hash (7 char)
-    execute_process(COMMAND ${Git_EXECUTABLE} rev-parse --short HEAD
+    execute_process(COMMAND ${GIT_EXECUTABLE} rev-parse --short HEAD
         WORKING_DIRECTORY ${PROJECT_SOURCE_DIR}
         OUTPUT_VARIABLE HEAD_HASH_SHORT
         ERROR_VARIABLE EXEC_ERR
@@ -105,58 +86,8 @@
         set(GMX_GIT_HEAD_HASH "${GMX_GIT_HEAD_HASH} (dirty)")
     endif()
 
-<<<<<<< HEAD
-    # if git is older then 1.5.3 we need to extract the RFC2822 style date 
-    # and massage it, otherwise the ISO 8601 format is more trusworthy
-    # this should at some point become VERSION_LESS
-    if (NOT GIT_VERSION STREQUAL "" AND GIT_VERSION STRLESS "1.5.3")
-        execute_process(COMMAND ${GIT_EXECUTABLE} rev-list -n1 "--pretty=format:%cD" HEAD
-            WORKING_DIRECTORY ${PROJECT_SOURCE_DIR}
-            OUTPUT_VARIABLE HEAD_DATE
-            ERROR_VARIABLE EXEC_ERR
-            OUTPUT_STRIP_TRAILING_WHITESPACE
-        )
-        # date format: day, D Mmm YYYY  -> YYYY-MM-DD
-        # if the day is single sigit need to insert a "0"
-        string(REGEX REPLACE ".*(, )([0-9] )(.*)" "\\10\\2\\3" 
-            HEAD_DATE ${HEAD_DATE})
-        string(REGEX REPLACE ".*, ([0-9][0-9]) ([A-Z][a-z]+) ([0-9]+).*" "\\3\\2\\1" 
-            HEAD_DATE ${HEAD_DATE})
-        string(TOUPPER ${HEAD_DATE} HEAD_DATE)
-        string(REGEX REPLACE "JAN" "01" HEAD_DATE ${HEAD_DATE})
-        string(REGEX REPLACE "FEB" "02" HEAD_DATE ${HEAD_DATE})
-        string(REGEX REPLACE "MAR" "03" HEAD_DATE ${HEAD_DATE})
-        string(REGEX REPLACE "APR" "04" HEAD_DATE ${HEAD_DATE})
-        string(REGEX REPLACE "MAY" "05" HEAD_DATE ${HEAD_DATE})
-        string(REGEX REPLACE "JUN" "06" HEAD_DATE ${HEAD_DATE})
-        string(REGEX REPLACE "JUL" "07" HEAD_DATE ${HEAD_DATE})
-        string(REGEX REPLACE "AUG" "08" HEAD_DATE ${HEAD_DATE})
-        string(REGEX REPLACE "SEP" "09" HEAD_DATE ${HEAD_DATE})
-        string(REGEX REPLACE "OCT" "10" HEAD_DATE ${HEAD_DATE})
-        string(REGEX REPLACE "NOV" "11" HEAD_DATE ${HEAD_DATE})
-        string(REGEX REPLACE "DEC" "12" HEAD_DATE ${HEAD_DATE})
-    else()
-        # get the date of the HEAD commit
-        execute_process(COMMAND ${GIT_EXECUTABLE} rev-list -n1 "--pretty=format:%ci" HEAD
-            WORKING_DIRECTORY ${PROJECT_SOURCE_DIR}
-            OUTPUT_VARIABLE HEAD_DATE
-            ERROR_VARIABLE EXEC_ERR
-            OUTPUT_STRIP_TRAILING_WHITESPACE
-        )
-        string(REGEX REPLACE "\n| " ";" HEAD_DATE ${HEAD_DATE})
-        list(GET HEAD_DATE 2 HEAD_DATE)
-        string(REGEX REPLACE "-" "" HEAD_DATE ${HEAD_DATE})
-    endif()
-
-    # compile the version string suffix
-    set(VERSION_STR_SUFFIX "${HEAD_DATE}-${HEAD_HASH_SHORT}${DIRTY_STR}") 
-    
-    # find the name of the remote which is located on the official gromacs git server
-    execute_process(COMMAND ${GIT_EXECUTABLE} config --get-regexp 
-                    "remote\\..*\\.url" "git\\.gromacs\\.org[:|/]gromacs"
-=======
     # get the date of the HEAD commit
-    execute_process(COMMAND ${Git_EXECUTABLE} rev-list -n1 "--pretty=format:%ci" HEAD
+    execute_process(COMMAND ${GIT_EXECUTABLE} rev-list -n1 "--pretty=format:%ci" HEAD
         WORKING_DIRECTORY ${PROJECT_SOURCE_DIR}
         OUTPUT_VARIABLE HEAD_DATE
         ERROR_VARIABLE EXEC_ERR
@@ -171,9 +102,8 @@
 
     # find the names of remotes that are located on the official gromacs
     # git/gerrit servers
-    execute_process(COMMAND ${Git_EXECUTABLE} config --get-regexp
+    execute_process(COMMAND ${GIT_EXECUTABLE} config --get-regexp
                     "remote\\..*\\.url" "\\.gromacs\\.org[:/].*gromacs(\\.git)?$"
->>>>>>> 38fd43fb
         WORKING_DIRECTORY ${PROJECT_SOURCE_DIR}
         OUTPUT_VARIABLE GMX_REMOTES
         ERROR_VARIABLE EXEC_ERR
@@ -184,25 +114,16 @@
     # otherwise, label the build "unknown"
     if("${GMX_REMOTES}" STREQUAL "")
         set(VERSION_STR_SUFFIX "${VERSION_STR_SUFFIX}-unknown")
-<<<<<<< HEAD
-        set(GMX_GIT_REMOTE_HASH "unknown")        
-    else()         
-        string(REGEX REPLACE "remote\\.(.*)\\.url.*" "\\1" GMX_REMOTE ${GMX_REMOTE})
-        # find the first ancestor in the list provided by rev-list (not 
-        # necessarily the last though) which is in GMX_REMOTE, extract the 
-        # hash and the number of commits HEAD is ahead with 
-        execute_process(COMMAND ${GIT_EXECUTABLE} rev-list --max-count=100 HEAD
-=======
         set(GMX_GIT_REMOTE_HASH "unknown")
     else()
         string(REPLACE "\n" ";" GMX_REMOTES ${GMX_REMOTES})
         # construct a command pipeline that produces a reverse-time-ordered
         # list of commits and their annotated names in GMX_REMOTES
         # the max-count limit is there to put an upper bound on the execution time
-        set(BASEREVCOMMAND "COMMAND ${Git_EXECUTABLE} rev-list --max-count=1000 HEAD")
+        set(BASEREVCOMMAND "COMMAND ${GIT_EXECUTABLE} rev-list --max-count=1000 HEAD")
         foreach(REMOTE ${GMX_REMOTES})
             string(REGEX REPLACE "remote\\.(.*)\\.url.*" "\\1" REMOTE ${REMOTE})
-            set(BASEREVCOMMAND "${BASEREVCOMMAND} COMMAND ${Git_EXECUTABLE} name-rev --stdin --refs=refs/remotes/${REMOTE}/*")
+            set(BASEREVCOMMAND "${BASEREVCOMMAND} COMMAND ${GIT_EXECUTABLE} name-rev --stdin --refs=refs/remotes/${REMOTE}/*")
         endforeach(REMOTE)
         # this is necessary for CMake to properly split the variable into
         # parameters for execute_process().
@@ -211,7 +132,6 @@
         # necessarily the last though) which is in GMX_REMOTE, extract the
         # hash and the number of commits HEAD is ahead with
         execute_process(${BASEREVCOMMAND}
->>>>>>> 38fd43fb
             WORKING_DIRECTORY ${PROJECT_SOURCE_DIR}
             OUTPUT_VARIABLE ANCESTOR_LIST
         )
@@ -219,23 +139,10 @@
 
         set(AHEAD 0)
         set(GMX_GIT_REMOTE_HASH "")
-<<<<<<< HEAD
-        foreach(OBJ ${ANCESTOR_LIST})
-            execute_process(COMMAND ${GIT_EXECUTABLE} name-rev --refs=refs/remotes/${GMX_REMOTE}/* ${OBJ}
-                WORKING_DIRECTORY ${PROJECT_SOURCE_DIR}
-                OUTPUT_VARIABLE HASH_AND_REVNAME
-                OUTPUT_STRIP_TRAILING_WHITESPACE
-            )
-            string(REGEX REPLACE "\n" "" HASH_AND_REVNAME ${HASH_AND_REVNAME})
-            string(REGEX REPLACE " " ";" HASH_AND_REVNAME ${HASH_AND_REVNAME})
-            list(GET HASH_AND_REVNAME 0 GMX_GIT_REMOTE_HASH) 
-            list(GET HASH_AND_REVNAME 1 REVNAME)
-=======
         foreach(ANCESTOR ${ANCESTOR_LIST})
             string(REPLACE "\n" "" HASH_AND_REVNAMES "${ANCESTOR}")
             string(REPLACE " " ";" HASH_AND_REVNAMES "${HASH_AND_REVNAMES}")
             list(LENGTH HASH_AND_REVNAMES COUNT)
->>>>>>> 38fd43fb
             # stop and set the hash if we have a hit, otherwise loop and count
             # how far ahead is the local repo
             if(COUNT GREATER 1)
