#
# This file is part of the GROMACS molecular simulation package.
#
# Copyright (c) 2014,2015,2016,2017,2018 by the GROMACS development team.
# Copyright (c) 2019,2020,2021, by the GROMACS development team, led by
# Mark Abraham, David van der Spoel, Berk Hess, and Erik Lindahl,
# and including many others, as listed in the AUTHORS file in the
# top-level source directory and at http://www.gromacs.org.
#
# GROMACS is free software; you can redistribute it and/or
# modify it under the terms of the GNU Lesser General Public License
# as published by the Free Software Foundation; either version 2.1
# of the License, or (at your option) any later version.
#
# GROMACS is distributed in the hope that it will be useful,
# but WITHOUT ANY WARRANTY; without even the implied warranty of
# MERCHANTABILITY or FITNESS FOR A PARTICULAR PURPOSE.  See the GNU
# Lesser General Public License for more details.
#
# You should have received a copy of the GNU Lesser General Public
# License along with GROMACS; if not, see
# http://www.gnu.org/licenses, or write to the Free Software Foundation,
# Inc., 51 Franklin Street, Fifth Floor, Boston, MA  02110-1301  USA.
#
# If you want to redistribute modifications to GROMACS, please
# consider that scientific software is very special. Version
# control is crucial - bugs must be traceable. We will be happy to
# consider code for inclusion in the official distribution, but
# derived work must not be called official GROMACS. Details are found
# in the README & COPYING files - if they are missing, get the
# official version at http://www.gromacs.org.
#
# To help us fund GROMACS development, we humbly ask that you cite
# the research papers on the package. Check out http://www.gromacs.org.

# Sets version information variables and provides CMake functions for
# generating files based on them
#
# This script provides the following basic version variables that need to be
# maintained manually:
#   GMX_VERSION_MAJOR      Major version number.
#   GMX_VERSION_PATCH      Patch version number.
#       Should always be defined: zero for, e.g., 2016.
#   GMX_VERSION_SUFFIX     String suffix to add to numeric version string.
#       "-dev" is automatically added when not building from a source package,
#       and does not need to be kept here. This mechanism is not quite enough
#       for building a tarball, but setting the CMake cache variable
#       GMX_BUILD_TARBALL=on will suppress the addition of "-dev" to the
#       version string.
#   LIBRARY_SOVERSION_MAJOR so major version for the built libraries.
#       Should be increased for each binary incompatible release. In GROMACS,
#       the typical policy is to increase it at the start of the development
#       cycle for each major/minor version change, but not for patch releases,
#       even if the latter may not always be fully binary compatible.
#       Table of historical values
#         GROMACS     5.0    0
#         GROMACS     5.1    1
#         GROMACS     2016   2
#         GROMACS     2018   3
#         GROMACS     2019   4
#         GROMACS     2020   5
#         GROMACS     2021   6
#   LIBRARY_SOVERSION_MINOR so minor version for the built libraries.
#       Should be increased for each release that changes only the implementation.
#       In GROMACS, the typical policy is to increase it for each patch version
#       change, even if they may not always be fully binary compatible.
#       If it is somehow clear that the ABI implementation has not changed
#       in a patch release, this variable should not increase. Release candidate
#       and beta versions will not increase this number, since nobody should
#       write code against such versions.
#   LIBRARY_VERSION        Full library version.
#   REGRESSIONTEST_BRANCH  For builds not from source packages, name of the
#       regressiontests branch at gerrit.gromacs.org whose HEAD can test this
#       code, *if* this code is recent enough (i.e., contains all changes from
#       the corresponding code branch that affects the regression test
#       results). Even after a release branch is forked for the source
#       repository, the correct regressiontests branch can still be master,
#       because we do not fork it until behaviour needs to change.
#   REGRESSIONTEST_MD5SUM
#       The MD5 checksum of the regressiontest tarball. Only used when building
#       from a source package.
#   GMX_SOURCE_DOI_ID
#       ID collected from Zenodo connected to the doi for a released version
#       used to identify the source when building an official released version.
#       This ID is used for the source code tarball.
#   GMX_MANUAL_DOI_ID
#       Same as above, but for the reference manual.
# They are collected into a single section below.
# The following variables are set based on these:
#   GMX_VERSION            String composed from GMX_VERSION_* numeric variables
#       above. Example: 4.6.1, 5.0, 2016
#   GMX_VERSION_STRING     String with GMX_VERSION suffixed with the given
#       suffix and possibly "-dev" for builds not from a source package.
#   GMX_VERSION_NUMERIC    Numeric version number (e.g., 40601 for 4.6.1, 20160001 for 2016.1).
#   GMX_API_VERSION        Numeric API version.
#       This is currently set automatically to GMX_VERSION_NUMERIC, but may
#       become manually maintained in the future if there will be releases
#       where the API does not change, but programs/libraries do.
#       In such a case, this should be the first version where the current API
#       appeared.
#   REGRESSIONTEST_VERSION For source packages, version number of the
#       matching regressiontests tarball.  Not used for builds not from source
#       packages.
# The latter two are used to generate gromacs/version.h to allow software
# written against the GROMACS API to provide some #ifdef'ed code to support
# multiple GROMACS versions.
#
# This script also declares machinery to generate and obtain version
# information from a git repository.  This is enabled by default if the source
# tree is a git, but can be disabled with
#   GMX_GIT_VERSION_INFO           Advanced CMake variable to disable git
#                                  version info generation.
# If the version generation is disabled, then the source and manual doi
# will be based on the stored values for the ID.
# The main interface to this machinery is the gmx_configure_version_file()
# CMake function.  The signature is
#   gmx_configure_version_file(<input> <output>
#                              [REMOTE_HASH]
#                              [TARGET <target>]
#                              [COMMENT <comment>])
#   <input>      Specify the input and output files as for configure_file().
#   <output>     The configuration is done with configure_file(... @ONLY) with
#                the following variables defined (as well as all the
#                GMX_VERSION* variables from above):
#                  GMX_VERSION_STRING_FULL
#                  GMX_VERSION_FULL_HASH
#                  GMX_VERSION_CENTRAL_BASE_HASH
#                The output file is created during build time, so any dependent
#                targets should specify it as a dependency.
#   REMOTE_HASH  Currently, this has no effect, but it signifies that the
#                <input> file is using the CENTRAL_BASE_HASH variable.
#                This variable is much more expensive to initialize than the
#                others, so this allows local changes in this file to only
#                compute that value when required if that becomes necessary.
#   TARGET       By default, this function uses add_custom_command() to
#                generate the output file.  If TARGET is specified, then
#                add_custom_target() is used to create a target with the given
#                name <target> that runs this custom command.  Use this if
#                the same file will be used for multiple downstream targets,
#                or if the explicit target for the file is otherwise
#                necessary.
#   COMMENT      Set a custom comment to be shown when building the rule
#                (see add_custom_command(... COMMENT <comment>)).
# As an alternative to using this script, also the following variables are
# provided (can be useful when generating more complex CMake scripts that do
# build-time tasks):
#   VERSION_INFO_CMAKE_SCRIPT
#       Absolute path to a CMake script that can be included using include()
#       to declare the GMX_VERSION_* variables documented for
#       gmx_configure_version_file().
#   VERSION_INFO_DEPS
#       If a custom command depends on VERSION_INFO_CMAKE_SCRIPT, then it
#       should add ${VERSION_INFO_DEPS} to its DEPENDS list to get the
#       appropriate dependencies.
# TODO: If someone wants to add a custom target that depends on
# VERSION_INFO_CMAKE_SCRIPT, a separate variable may be needed for those
# dependencies.
#
# The version string printed by 'gmx -version' (and also printed in the startup
# header) can provide useful information for, e.g., diagnosing bug reports and
# identifying what exact version the user was using.  The following formats are
# possible (with examples given for a particular version):
#   2018.1       Plain version number without any suffix signifies a build from
#                a released source tarball.
#   2018.1-dev   '-dev' suffix signifies all other builds. If there is no other
#                information, either the user built the code outside any git
#                repository, or disabled the version info generation.
#   2018.1-dev-YYYYMMDD-1234abc
#                The YYYYMMDD part shows the commit date (not author date) of
#                the HEAD commit from which the code was built.  The abbreviated
#                hash is the hash of that commit (the full hash is available in
#                'gmx -version' output).
#                If the HEAD hash is not identified as coming from branches in
#                "authoritative" GROMACS repositories, 'gmx -version' will show
#                the nearest ancestor commit that is identified as such (but see
#                the '-local' and '-unknown' suffixes below).
#   2018.1-dev-YYYYMMDD-1234abc-dirty
#                As above, but there were local modifications in the source tree
#                when the code was built.
#   2018.1-dev-YYYYMMDD-1234abc-unknown
#                As above, but there were no remotes in the repository that
#                could be identified as "authoritative" GROMACS repositories.
#                This happens if the code is not cloned from git.gromacs.org
#                or gerrit.gromacs.org.
#   2018.1-dev-YYYYMMDD-1234abc-local
#                As above, but there were no commits in the recent history of
#                the branch that could be identified as coming from
#                "authoritative" GROMACS repositories.  This should be
#                relatively rare.
#
# Other variables set here are not intended for use outside this file.
# The scripts gmxGenerateVersionInfo.cmake and gmxConfigureVersionInfo.cmake
# are used internally by this machinery, as well as VersionInfo.cmake.cmakein.

#####################################################################
# Manually maintained version info

# The GROMACS convention is that these are the version number of the next
# release that is going to be made from this branch.
set(GMX_VERSION_MAJOR 2021)
<<<<<<< HEAD
set(GMX_VERSION_PATCH 2)
=======
set(GMX_VERSION_PATCH 3)
>>>>>>> 11266ae7
# The suffix, on the other hand, is used mainly for betas and release
# candidates, where it signifies the most recent such release from
# this branch; it will be empty before the first such release, as well
# as after the final release is out.
set(GMX_VERSION_SUFFIX "-sycl")

# Conventionally with libtool, any ABI change must change the major
# version number, the minor version number should change if it's just
# the implementation that has been altered, and the third number
# counts the number of old major versions that will still run if
# linked to this library (i.e. it is not a patch number). See the
# above descriptions of LIBRARY_SOVERSION_* for policy for changes
# here. The important thing is to minimize the chance of third-party
# code being able to dynamically link with a version of libgromacs
# that might not work.
set(LIBRARY_SOVERSION_MAJOR 6)
set(LIBRARY_SOVERSION_MINOR 0)
set(LIBRARY_VERSION ${LIBRARY_SOVERSION_MAJOR}.${LIBRARY_SOVERSION_MINOR}.0)

#####################################################################
# General version management based on manually set numbers

if (GMX_VERSION_PATCH)
    set(GMX_VERSION "${GMX_VERSION_MAJOR}.${GMX_VERSION_PATCH}")
else()
    set(GMX_VERSION "${GMX_VERSION_MAJOR}")
endif()
set(GMX_VERSION_STRING "${GMX_VERSION}${GMX_VERSION_SUFFIX}")

# If you are making a custom fork of GROMACS, please describe your
# fork, perhaps with its version number, in the value of
# GMX_VERSION_STRING_OF_FORK here. This string will appear in the
# header of log files that mdrun writes. This will help you, your
# users, your system administrators, your maintainers and the
# maintainers of GROMACS core understand how to troubleshoot and
# reproduce potential problems.
#
# If you are distributing a patch to GROMACS, then this change would
# be great as part of your patch. Otherwise for personal use, you can
# also just set a CMake cache variable.
set(GMX_VERSION_STRING_OF_FORK "" CACHE INTERNAL
    "Version string for forks of GROMACS to set to describe themselves")
mark_as_advanced(GMX_VERSION_STRING_OF_FORK)
if (GMX_VERSION_STRING_OF_FORK)
    set(GMX_VERSION_STRING "${GMX_VERSION_STRING}-${GMX_VERSION_STRING_OF_FORK}")
endif()

option(GMX_BUILD_TARBALL "Build tarball without -dev version suffix" OFF)
mark_as_advanced(GMX_BUILD_TARBALL)
# If run with cmake -P, the -dev suffix is managed elsewhere.
if (NOT SOURCE_IS_SOURCE_DISTRIBUTION AND
    NOT GMX_BUILD_TARBALL AND
    NOT CMAKE_SCRIPT_MODE_FILE)
    set(GMX_VERSION_STRING "${GMX_VERSION_STRING}-dev")
endif()

set(REGRESSIONTEST_VERSION "${GMX_VERSION_STRING}")
set(REGRESSIONTEST_BRANCH "release-2021") 
# Run the regressiontests packaging job with the correct pakage
# version string, and the release box checked, in order to have it
# build the regressiontests tarball with all the right naming. The
# naming affects the md5sum that has to go here, and if it isn't right
# release workflow will report a failure.
<<<<<<< HEAD
set(REGRESSIONTEST_MD5SUM "62606f5f6ea37f6114b6e9cf58218f13" CACHE INTERNAL "MD5 sum of the regressiontests tarball for this GROMACS version")
=======
set(REGRESSIONTEST_MD5SUM "93956ea42c4d16fdd541518c05972989" CACHE INTERNAL "MD5 sum of the regressiontests tarball for this GROMACS version")
>>>>>>> 11266ae7

math(EXPR GMX_VERSION_NUMERIC
     "${GMX_VERSION_MAJOR}*10000 + ${GMX_VERSION_PATCH}")
set(GMX_API_VERSION ${GMX_VERSION_NUMERIC})

# If run with cmake -P from releng scripts, print out necessary version info
# as JSON.
if (CMAKE_SCRIPT_MODE_FILE)
    message("{ \"version\": \"${GMX_VERSION_STRING}\", \"regressiontest-md5sum\": \"${REGRESSIONTEST_MD5SUM}\" }")
    return()
endif()

# Set those values only in release versions, after getting the identifiers
# from Zenodo for the manual and source code
# Has to be done by hand before every final release
# Use force to override anything given as a cmake command line input
# Actual input depends on the GMX_VERSION_STRING_OF_FORK variable being set or not.
# If it is set, we always default to an empty string, otherwise to the value set for the release build.
if (GMX_VERSION_STRING_OF_FORK)
    set(GMX_MANUAL_DOI_INTERNAL "")
    set(GMX_SOURCE_DOI_INTERNAL "")
else()
<<<<<<< HEAD
    set(GMX_MANUAL_DOI_INTERNAL "") # Set correct doi string here
    set(GMX_SOURCE_DOI_INTERNAL "") # Set correct doi string here
=======
    set(GMX_MANUAL_DOI_INTERNAL "10.5281/zenodo.5053220") # Set correct doi string here
    set(GMX_SOURCE_DOI_INTERNAL "10.5281/zenodo.5053201") # Set correct doi string here
>>>>>>> 11266ae7
endif()
set(GMX_MANUAL_DOI ${GMX_MANUAL_DOI_INTERNAL} CACHE INTERNAL "reserved doi for GROMACS manual" FORCE)
set(GMX_SOURCE_DOI ${GMX_SOURCE_DOI_INTERNAL} CACHE INTERNAL "reserved doi for GROMACS source code" FORCE)

#####################################################################
# git version info management

# There can be clusters where git and CMake can run on nodes where the other is
# not available, accessing the same source tree.
# Should be unlikely, but doesn't hurt to check.
set(_git_info_default OFF)
if (SOURCE_IS_GIT_REPOSITORY)
    find_package(Git)
    if (GIT_FOUND)
        set(_git_info_default ON)
    endif()
endif()
option(GMX_GIT_VERSION_INFO "Generate git version information" ${_git_info_default})
mark_as_advanced(GMX_GIT_VERSION_INFO)
# Detect preconditions for version info generation if it is requested.
if (GMX_GIT_VERSION_INFO)
    if (NOT SOURCE_IS_GIT_REPOSITORY)
        message(FATAL_ERROR
            "Cannot generate git version information from source tree not under git. "
            "Set GMX_GIT_VERSION_INFO=OFF to proceed.")
    endif()
    # We need at least git v1.5.3 be able to parse git's date output.
    if (NOT GIT_FOUND OR GIT_VERSION_STRING VERSION_LESS "1.5.3")
        message(FATAL_ERROR
            "No compatible git version found (>= 1.5.3 required). "
            "Won't be able to generate development version information. "
            "Set GMX_GIT_VERSION_INFO=OFF to proceed.")
    endif()
endif()

include(gmxCustomCommandUtilities)
include(FindPythonModule)
# The first two are also for use outside this file, encapsulating the details
# of how to use the generated VersionInfo.cmake.
set(VERSION_INFO_CMAKE_FILE   ${PROJECT_BINARY_DIR}/VersionInfo.cmake)
set(VERSION_INFO_DEPS         ${VERSION_INFO_CMAKE_FILE})
# Capture the location of the necessary files in internal variables for use in
# the function below.
set(VERSION_INFO_CMAKEIN_FILE     ${CMAKE_CURRENT_LIST_DIR}/VersionInfo.cmake.cmakein)
set(VERSION_INFO_CONFIGURE_SCRIPT ${CMAKE_CURRENT_LIST_DIR}/gmxConfigureVersionInfo.cmake)
# A set of directories to scan for calculating the hash of source files.
set(SET_OF_DIRECTORIES_TO_CHECKSUM  "src")
list(APPEND SET_OF_DIRECTORIES_TO_CHECKSUM "python_packaging")
# Due to the limitations for passing a list as arguments, we make the directories a string here
string(REPLACE ";" ":" DIRECTORIES_TO_CHECKSUM_STRING "${SET_OF_DIRECTORIES_TO_CHECKSUM}")

# Rules to create the VersionInfo.cmake file.
# For git info, the sequence is:
#   1. (configure time) VersionInfo.cmake.cmakein -> VersionInfo-partial.cmake.cmakein
#        - Set all variables that are known at configure time.
#   2. (build time)     VersionInfo-partial.cmake.cmakein -> VersionInfo.cmake
#        - Set variables that may change as result of repository state changes
#          (i.e., everything that requires running git).
#        - Runs every time as a git-version-info target, but the output file
#          timestamp only changes if its contents actually change.
#        - Depending on the native build system, this may run once per build
#          or once per each time it is required for step 3.
#   3. (build time)     VersionInfo.cmake -> other files
#        - Set variables in files specified with gmx_configure_version_file()
#          using the values generated in step 2.
#        - Each file runs as a custom command that depends on the previous
#          steps, and runs only if the VersionInfo.cmake file is newer than the
#          output file.
# Without git info, the sequence is:
#  1. (configure time) VersionInfo.cmake.cmakein -> VersionInfo.cmake
#        - Everything is known at configure time, so the output is generated
#          immediately with all variables set (git info will be empty).
#  2. (build time)     VersionInfo.cmake -> other files
#        - As with git info, processes files from gmx_configure_version_file().
#        - These are again custom commands that depend on the output from
#          step 1, so they get regenerated only when the static version info
#          changes.

# Check if we have all necessary python modules available
if (Python3_Interpreter_FOUND)
    set(HAVE_FULL_FUNCTIONING_PYTHON Python3_Interpreter_FOUND)
    foreach(module argparse hashlib hmac os stat re) # add further modules if necessary
        find_python_module(${module} QUIET)
        string(TOUPPER ${module} module_upper)
        if(NOT PYTHONMODULE_${module_upper})
            message(STATUS
                "Python module ${module} not found - disabling checksum validation")
            unset(HAVE_FULL_FUNCTIONING_PYTHON)
        endif()
    endforeach()
endif()

# Configure information known at this time into a partially filled
# version info file.
set(VERSION_INFO_CMAKEIN_FILE_PARTIAL
    ${PROJECT_BINARY_DIR}/VersionInfo-partial.cmake.cmakein)
# Leave these to be substituted by the targets below.
set(GMX_VERSION_STRING_FULL       "\@GMX_VERSION_STRING_FULL\@")

if (GMX_GIT_VERSION_INFO)
    # Leave these to be substituted by the custom target below.
    # Specific for building from git.
    set(GMX_VERSION_FULL_HASH         "\@GMX_VERSION_FULL_HASH\@")
    set(GMX_VERSION_CENTRAL_BASE_HASH "\@GMX_VERSION_CENTRAL_BASE_HASH\@")
    # If generating the version info, create a target that runs on every build
    # and does the actual git calls, storing the results into a CMake script.
    # This needs to be run at build time to update the version information
    # properly when the git hash changes, but the build system does not.
    # All targets added by gmx_configure_version_file() use the information
    # from this script to get their variables from, removing the need to run
    # git multiple times and simplifying reuse for other purposes.
    gmx_add_custom_output_target(git-version-info RUN_ALWAYS
        OUTPUT ${VERSION_INFO_CMAKE_FILE}
        COMMAND ${CMAKE_COMMAND}
            -D GIT_EXECUTABLE=${GIT_EXECUTABLE}
            -D PROJECT_VERSION=${GMX_VERSION_STRING}
            -D PROJECT_SOURCE_DIR=${PROJECT_SOURCE_DIR}
            -D VERSION_CMAKEIN=${VERSION_INFO_CMAKEIN_FILE_PARTIAL}
            -D VERSION_OUT=${VERSION_INFO_CMAKE_FILE}
            -P ${CMAKE_CURRENT_LIST_DIR}/gmxGenerateVersionInfo.cmake
        WORKING_DIRECTORY ${PROJECT_SOURCE_DIR}
        COMMENT "Generating git version information")
    list(APPEND VERSION_INFO_DEPS git-version-info)
else()
    # Leave these to be substituted by the custom target below.
    # Specific for building from source tarball.
    set(GMX_RELEASE_SOURCE_FILE_CHECKSUM "\@GMX_RELEASE_SOURCE_FILE_CHECKSUM\@")
    set(GMX_CURRENT_SOURCE_FILE_CHECKSUM "\@GMX_CURRENT_SOURCE_FILE_CHECKSUM\@")
    gmx_add_custom_output_target(release-version-info RUN_ALWAYS
        OUTPUT ${VERSION_INFO_CMAKE_FILE}
        COMMAND ${CMAKE_COMMAND}
            -D PYTHON_EXECUTABLE=${PYTHON_EXECUTABLE}
            -D HAVE_FULL_FUNCTIONING_PYTHON=${HAVE_FULL_FUNCTIONING_PYTHON}
            -D PROJECT_VERSION=${GMX_VERSION_STRING}
            -D PROJECT_SOURCE_DIR=${PROJECT_SOURCE_DIR}
            -D DIRECTORIES_TO_CHECKSUM=${DIRECTORIES_TO_CHECKSUM_STRING}
            -D VERSION_CMAKEIN=${VERSION_INFO_CMAKEIN_FILE_PARTIAL}
            -D VERSION_OUT=${VERSION_INFO_CMAKE_FILE}
            -D VERSION_STRING_OF_FORK=${GMX_VERSION_STRING_OF_FORK}
            -D SOURCE_IS_SOURCE_DISTRIBUTION=${SOURCE_IS_SOURCE_DISTRIBUTION}
            -P ${CMAKE_CURRENT_LIST_DIR}/gmxGenerateVersionInfoWithoutGit.cmake
        WORKING_DIRECTORY ${PROJECT_SOURCE_DIR}
        COMMENT "Generating release version information")
    list(APPEND VERSION_INFO_DEPS release-version-info)
endif()
configure_file(${VERSION_INFO_CMAKEIN_FILE}
               ${VERSION_INFO_CMAKEIN_FILE_PARTIAL}
               @ONLY)
unset(GMX_VERSION_STRING_FULL)
unset(GMX_VERSION_FULL_HASH)
unset(GMX_VERSION_CENTRAL_BASE_HASH)
unset(GMX_RELEASE_SOURCE_FILE_CHECKSUM)
unset(GMX_CURRENT_SOURCE_FILE_CHECKSUM)


# What file the checksum should be written to
set(CHECKSUM_FILE "${PROJECT_SOURCE_DIR}/src/reference_checksum")

# Target that allows checksumming a source tree when producing a tarball.
# Allows verification of builds from the tarball to make sure the source had
# not been tampered with.
# Note: The RUN_ALWAYS here is to regenerate the hash file only, it does not
# mean that the target is run in all builds
if (HAVE_FULL_FUNCTIONING_PYTHON)
    # We need the full path to the directories after passing it through
    set(FULL_PATH_DIRECTORIES "")
    foreach(DIR ${SET_OF_DIRECTORIES_TO_CHECKSUM})
        list(APPEND FULL_PATH_DIRECTORIES "${PROJECT_SOURCE_DIR}/${DIR}")
    endforeach()
    gmx_add_custom_output_target(reference_checksum RUN_ALWAYS
        OUTPUT ${CHECKSUM_FILE}
        COMMAND ${PYTHON_EXECUTABLE}
            ${PROJECT_SOURCE_DIR}/admin/createFileHash.py
            -s ${FULL_PATH_DIRECTORIES}
            -o ${CHECKSUM_FILE}
        WORKING_DIRECTORY ${PROJECT_SOURCE_DIR}
        COMMENT "Generating reference checksum of source files")
else()
    add_custom_target(reference_checksum
        COMMAND ${CMAKE_COMMAND} -E echo
        "Can not checksum files without python3 being available"
        WORKING_DIRECTORY ${PROJECT_SOURCE_DIR}
        COMMENT "Generating reference checksum of source files")
endif()

# The main user-visible interface to the machinery.
# See documentation at the top of the script.
function (gmx_configure_version_file INFILE OUTFILE)
    include(CMakeParseArguments)
    set(_options REMOTE_HASH)
    set(_one_value_args COMMENT TARGET)
    set(_multi_value_args EXTRA_VARS)
    cmake_parse_arguments(
        ARG "${_options}" "${_one_value_args}" "${_multi_value_args}" ${ARGN})
    if (ARG_UNPARSED_ARGUMENTS)
        message(FATAL_ERROR "Unknown arguments: ${ARG_UNPARSED_ARGUMENTS}")
    endif()
    # Some callers may pass partial paths that do not really make sense,
    # so create a default comment that only contains the actual file name.
    get_filename_component(_basename ${OUTFILE} NAME)
    set(_comment "Generating ${_basename}")
    if (ARG_COMMENT)
        set(_comment ${ARG_COMMENT})
    endif()
    # Mimic configure_file()
    if (NOT IS_ABSOLUTE ${INFILE})
        set(INFILE ${CMAKE_CURRENT_SOURCE_DIR}/${INFILE})
    endif()
    # Create command-line definitions for the requested variables
    set(_extra_var_defines)
    foreach(_var ${ARG_EXTRA_VARS})
        list(APPEND _extra_var_defines -D "${_var}=${${_var}}")
    endforeach()
    # The touch command is necessary to ensure that after the target is run,
    # the timestamp is newer than in the input files.
    add_custom_command(OUTPUT ${OUTFILE}
        COMMAND ${CMAKE_COMMAND}
            -D VERSION_VARIABLES=${VERSION_INFO_CMAKE_FILE}
            -D VERSION_CMAKEIN=${INFILE}
            -D VERSION_OUT=${OUTFILE}
            ${_extra_var_defines}
            -P ${VERSION_INFO_CONFIGURE_SCRIPT}
        COMMAND ${CMAKE_COMMAND} -E touch ${OUTFILE}
        WORKING_DIRECTORY ${CMAKE_CURRENT_BINARY_DIR}
        DEPENDS ${INFILE} ${VERSION_INFO_DEPS} ${VERSION_INFO_CONFIGURE_SCRIPT}
        COMMENT "${_comment}"
        VERBATIM)
    if (ARG_TARGET)
        add_custom_target(${ARG_TARGET} DEPENDS ${OUTFILE} VERBATIM)
        gmx_set_custom_target_output(${ARG_TARGET} ${OUTFILE})
    endif()
endfunction()<|MERGE_RESOLUTION|>--- conflicted
+++ resolved
@@ -198,11 +198,7 @@
 # The GROMACS convention is that these are the version number of the next
 # release that is going to be made from this branch.
 set(GMX_VERSION_MAJOR 2021)
-<<<<<<< HEAD
-set(GMX_VERSION_PATCH 2)
-=======
 set(GMX_VERSION_PATCH 3)
->>>>>>> 11266ae7
 # The suffix, on the other hand, is used mainly for betas and release
 # candidates, where it signifies the most recent such release from
 # this branch; it will be empty before the first such release, as well
@@ -266,11 +262,7 @@
 # build the regressiontests tarball with all the right naming. The
 # naming affects the md5sum that has to go here, and if it isn't right
 # release workflow will report a failure.
-<<<<<<< HEAD
-set(REGRESSIONTEST_MD5SUM "62606f5f6ea37f6114b6e9cf58218f13" CACHE INTERNAL "MD5 sum of the regressiontests tarball for this GROMACS version")
-=======
 set(REGRESSIONTEST_MD5SUM "93956ea42c4d16fdd541518c05972989" CACHE INTERNAL "MD5 sum of the regressiontests tarball for this GROMACS version")
->>>>>>> 11266ae7
 
 math(EXPR GMX_VERSION_NUMERIC
      "${GMX_VERSION_MAJOR}*10000 + ${GMX_VERSION_PATCH}")
@@ -293,13 +285,8 @@
     set(GMX_MANUAL_DOI_INTERNAL "")
     set(GMX_SOURCE_DOI_INTERNAL "")
 else()
-<<<<<<< HEAD
-    set(GMX_MANUAL_DOI_INTERNAL "") # Set correct doi string here
-    set(GMX_SOURCE_DOI_INTERNAL "") # Set correct doi string here
-=======
     set(GMX_MANUAL_DOI_INTERNAL "10.5281/zenodo.5053220") # Set correct doi string here
     set(GMX_SOURCE_DOI_INTERNAL "10.5281/zenodo.5053201") # Set correct doi string here
->>>>>>> 11266ae7
 endif()
 set(GMX_MANUAL_DOI ${GMX_MANUAL_DOI_INTERNAL} CACHE INTERNAL "reserved doi for GROMACS manual" FORCE)
 set(GMX_SOURCE_DOI ${GMX_SOURCE_DOI_INTERNAL} CACHE INTERNAL "reserved doi for GROMACS source code" FORCE)
