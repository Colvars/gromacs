--- conflicted
+++ resolved
@@ -111,13 +111,8 @@
 option(USE_VERSION_H "Generate development version string/information" ON)
 mark_as_advanced(USE_VERSION_H)
 
-<<<<<<< HEAD
-option(GMX_DEFAULT_SUFFIX "Use default GROMACS suffixes" ON)
-set(GMX_BINARY_SUFFIX "" CACHE STRING "Suffix for GROMACS binaries (default: _d for double, _mpi for mpi, _mpi_d for mpi and double).")
-=======
 option(GMX_DEFAULT_SUFFIX "Use default suffixes for GROMACS binaries and libs (_d for double, _mpi for MPI; rerun cmake after changing to see relevant options)" ON)
 set(GMX_BINARY_SUFFIX "" CACHE STRING "Suffix for GROMACS binaries (default: _d for double, _mpi for MPI, _mpi_d for MPI and double).")
->>>>>>> ac0a14d1
 set(GMX_LIBS_SUFFIX "" 
   CACHE STRING "Suffix for GROMACS libs (default: _d for double, _mpi for MPI, _mpi_d for MPI and double).")
 if (GMX_DEFAULT_SUFFIX)
