--- conflicted
+++ resolved
@@ -80,15 +80,8 @@
 
     gmx_register_gtest_test(GmxapiInternalsMpiTests workflow-details-mpi-test MPI_RANKS 2 OPENMP_THREADS 2 INTEGRATION_TEST IGNORE_LEAKS)
 
-<<<<<<< HEAD
-    if (TEST GmxapiInternalsMpiTests)
+    if (TEST GmxapiInternalsMpiTests AND GMX_CAN_RUN_MPI_TESTS)
         set_tests_properties(GmxapiInternalsMpiTests PROPERTIES
                              WORKING_DIRECTORY ${CMAKE_CURRENT_BINARY_DIR})
     endif ()
-=======
-    if (GMX_CAN_RUN_MPI_TESTS)
-        set_tests_properties(GmxapiInternalsMpiTests PROPERTIES
-                             WORKING_DIRECTORY ${CMAKE_CURRENT_BINARY_DIR})
-    endif()
->>>>>>> 385eeedf
 endif ()