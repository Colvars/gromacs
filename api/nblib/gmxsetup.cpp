/*
 * This file is part of the GROMACS molecular simulation package.
 *
 * Copyright (c) 2020,2021, by the GROMACS development team, led by
 * Mark Abraham, David van der Spoel, Berk Hess, and Erik Lindahl,
 * and including many others, as listed in the AUTHORS file in the
 * top-level source directory and at http://www.gromacs.org.
 *
 * GROMACS is free software; you can redistribute it and/or
 * modify it under the terms of the GNU Lesser General Public License
 * as published by the Free Software Foundation; either version 2.1
 * of the License, or (at your option) any later version.
 *
 * GROMACS is distributed in the hope that it will be useful,
 * but WITHOUT ANY WARRANTY; without even the implied warranty of
 * MERCHANTABILITY or FITNESS FOR A PARTICULAR PURPOSE.  See the GNU
 * Lesser General Public License for more details.
 *
 * You should have received a copy of the GNU Lesser General Public
 * License along with GROMACS; if not, see
 * http://www.gnu.org/licenses, or write to the Free Software Foundation,
 * Inc., 51 Franklin Street, Fifth Floor, Boston, MA  02110-1301  USA.
 *
 * If you want to redistribute modifications to GROMACS, please
 * consider that scientific software is very special. Version
 * control is crucial - bugs must be traceable. We will be happy to
 * consider code for inclusion in the official distribution, but
 * derived work must not be called official GROMACS. Details are found
 * in the README & COPYING files - if they are missing, get the
 * official version at http://www.gromacs.org.
 *
 * To help us fund GROMACS development, we humbly ask that you cite
 * the research papers on the package. Check out http://www.gromacs.org.
 */
/*! \internal \file
 * \brief Translation layer to GROMACS data structures for force calculations.
 *
 * \author Victor Holanda <victor.holanda@cscs.ch>
 * \author Joe Jordan <ejjordan@kth.se>
 * \author Prashanth Kanduri <kanduri@cscs.ch>
 * \author Sebastian Keller <keller@cscs.ch>
 */
#include "nblib/gmxsetup.h"
#include "gromacs/ewald/ewald_utils.h"
#include "gromacs/gmxlib/nrnb.h"
#include "gromacs/mdlib/forcerec.h"
#include "gromacs/mdlib/gmx_omp_nthreads.h"
#include "gromacs/mdlib/rf_util.h"
#include "gromacs/mdtypes/forcerec.h"
#include "gromacs/mdtypes/interaction_const.h"
#include "gromacs/mdtypes/simulation_workload.h"
#include "gromacs/nbnxm/atomdata.h"
#include "gromacs/nbnxm/nbnxm.h"
#include "gromacs/nbnxm/nbnxm_simd.h"
#include "gromacs/nbnxm/pairlistset.h"
#include "gromacs/nbnxm/pairlistsets.h"
#include "gromacs/nbnxm/pairsearch.h"
#include "gromacs/pbcutil/pbc.h"
#include "gromacs/utility/logger.h"
#include "gromacs/utility/listoflists.h"
#include "gromacs/utility/smalloc.h"
#include "nblib/exception.h"
#include "nblib/kerneloptions.h"
#include "nblib/particletype.h"
#include "nblib/simulationstate.h"

namespace nblib
{

//! Helper to translate between the different enumeration values.
static Nbnxm::KernelType translateBenchmarkEnum(const SimdKernels& kernel)
{
    int kernelInt = static_cast<int>(kernel);
    return static_cast<Nbnxm::KernelType>(kernelInt);
}

/*! \brief Checks the kernel setup
 *
 * Returns an error string when the kernel is not available.
 */
static void checkKernelSetup(const NBKernelOptions& options)
{
    if (options.nbnxmSimd >= SimdKernels::Count || options.nbnxmSimd == SimdKernels::SimdAuto)
    {
        throw InputException("Need a valid kernel SIMD type");
    }
    // Check SIMD support
    if ((options.nbnxmSimd != SimdKernels::SimdNo && !GMX_SIMD)
#ifndef GMX_NBNXN_SIMD_4XN
        || options.nbnxmSimd == SimdKernels::Simd4XM
#endif
#ifndef GMX_NBNXN_SIMD_2XNN
        || options.nbnxmSimd == SimdKernels::Simd2XMM
#endif
    )
    {
        throw InputException("The requested SIMD kernel was not set up at configuration time");
    }
}

NbvSetupUtil::NbvSetupUtil() : gmxForceCalculator_(std::make_unique<GmxForceCalculator>()) {}

void NbvSetupUtil::setExecutionContext(const NBKernelOptions& options)
{
    // Todo: find a more general way to initialize hardware
    gmx_omp_nthreads_set(emntPairsearch, options.numOpenMPThreads);
    gmx_omp_nthreads_set(emntNonbonded, options.numOpenMPThreads);
}

Nbnxm::KernelSetup NbvSetupUtil::getKernelSetup(const NBKernelOptions& options)
{
    checkKernelSetup(options);

    Nbnxm::KernelSetup kernelSetup;

    // The int enum options.nbnxnSimd is set up to match Nbnxm::KernelType + 1
    kernelSetup.kernelType = translateBenchmarkEnum(options.nbnxmSimd);
    // The plain-C kernel does not support analytical ewald correction
    if (kernelSetup.kernelType == Nbnxm::KernelType::Cpu4x4_PlainC)
    {
        kernelSetup.ewaldExclusionType = Nbnxm::EwaldExclusionType::Table;
    }
    else
    {
        kernelSetup.ewaldExclusionType = options.useTabulatedEwaldCorr
                                                 ? Nbnxm::EwaldExclusionType::Table
                                                 : Nbnxm::EwaldExclusionType::Analytical;
    }

    return kernelSetup;
}

void NbvSetupUtil::setParticleInfoAllVdv(const size_t numParticles)

{
    particleInfoAllVdw_.resize(numParticles);
    for (size_t particleI = 0; particleI < numParticles; particleI++)
    {
        SET_CGINFO_HAS_VDW(particleInfoAllVdw_[particleI]);
        SET_CGINFO_HAS_Q(particleInfoAllVdw_[particleI]);
    }
}

void NbvSetupUtil::setNonBondedParameters(const std::vector<ParticleType>& particleTypes,
                                          const NonBondedInteractionMap&   nonBondedInteractionMap)
{
    /* Todo: Refactor nbnxm to take nonbondedParameters_ directly
     *
     * initial self-handling of combination rules
     * size: 2*(numParticleTypes^2)
     */
    nonbondedParameters_.reserve(2 * particleTypes.size() * particleTypes.size());

    constexpr real c6factor  = 6.0;
    constexpr real c12factor = 12.0;

    for (const ParticleType& particleType1 : particleTypes)
    {
        for (const ParticleType& particleType2 : particleTypes)
        {
            nonbondedParameters_.push_back(
                    nonBondedInteractionMap.getC6(particleType1.name(), particleType2.name()) * c6factor);
            nonbondedParameters_.push_back(
                    nonBondedInteractionMap.getC12(particleType1.name(), particleType2.name()) * c12factor);
        }
    }
}

void NbvSetupUtil::setAtomProperties(const std::vector<int>&  particleTypeIdOfAllParticles,
                                     const std::vector<real>& charges)
{
    gmxForceCalculator_->nbv_->setAtomProperties(particleTypeIdOfAllParticles, charges, particleInfoAllVdw_);
}

//! Sets up and returns a Nbnxm object for the given options and system
void NbvSetupUtil::setupNbnxmInstance(const size_t numParticleTypes, const NBKernelOptions& options)
{
    const auto pinPolicy  = (options.useGpu ? gmx::PinningPolicy::PinnedIfSupported
                                           : gmx::PinningPolicy::CannotBePinned);
    const int  numThreads = options.numOpenMPThreads;
    // Note: the options and Nbnxm combination rule enums values should match
    const int combinationRule = static_cast<int>(options.ljCombinationRule);

    checkKernelSetup(options); // throws exception is setup is invalid

    Nbnxm::KernelSetup kernelSetup = getKernelSetup(options);

    PairlistParams pairlistParams(kernelSetup.kernelType, false, options.pairlistCutoff, false);
    Nbnxm::GridSet gridSet(
            PbcType::Xyz, false, nullptr, nullptr, pairlistParams.pairlistType, false, numThreads, pinPolicy);
    auto pairlistSets = std::make_unique<PairlistSets>(pairlistParams, false, 0);
    auto pairSearch   = std::make_unique<PairSearch>(
            PbcType::Xyz, false, nullptr, nullptr, pairlistParams.pairlistType, false, numThreads, pinPolicy);

    auto atomData = std::make_unique<nbnxn_atomdata_t>(pinPolicy);

    // Needs to be called with the number of unique ParticleTypes
    nbnxn_atomdata_init(gmx::MDLogger(), atomData.get(), kernelSetup.kernelType, combinationRule,
                        numParticleTypes, nonbondedParameters_, 1, numThreads);

    // Put everything together
    auto nbv = std::make_unique<nonbonded_verlet_t>(
            std::move(pairlistSets), std::move(pairSearch), std::move(atomData), kernelSetup, nullptr, nullWallcycle);

<<<<<<< HEAD
    // Needs to be called with the number of unique ParticleTypes
    nbnxn_atomdata_init(gmx::MDLogger(),
                        nbv->nbat.get(),
                        kernelSetup.kernelType,
                        combinationRule,
                        numParticleTypes,
                        nonbondedParameters_,
                        1,
                        numThreads);

=======
>>>>>>> 044f85d9
    gmxForceCalculator_->nbv_ = std::move(nbv);
}

//! Computes the Ewald splitting coefficient for Coulomb
static real ewaldCoeff(const real ewald_rtol, const real pairlistCutoff)
{
    return calc_ewaldcoeff_q(pairlistCutoff, ewald_rtol);
}

void NbvSetupUtil::setupStepWorkload(const NBKernelOptions& options)
{
    gmxForceCalculator_->stepWork_->computeForces          = true;
    gmxForceCalculator_->stepWork_->computeNonbondedForces = true;

    if (options.computeVirialAndEnergy)
    {
        gmxForceCalculator_->stepWork_->computeVirial = true;
        gmxForceCalculator_->stepWork_->computeEnergy = true;
    }
}

void NbvSetupUtil::setupInteractionConst(const NBKernelOptions& options)
{
    gmxForceCalculator_->interactionConst_->vdwtype      = evdwCUT;
    gmxForceCalculator_->interactionConst_->vdw_modifier = eintmodPOTSHIFT;
    gmxForceCalculator_->interactionConst_->rvdw         = options.pairlistCutoff;

    switch (options.coulombType)
    {
        case CoulombType::Pme: gmxForceCalculator_->interactionConst_->eeltype = eelPME; break;
        case CoulombType::Cutoff: gmxForceCalculator_->interactionConst_->eeltype = eelCUT; break;
        case CoulombType::ReactionField:
            gmxForceCalculator_->interactionConst_->eeltype = eelRF;
            break;
        case CoulombType::Count: throw InputException("Unsupported electrostatic interaction");
    }
    gmxForceCalculator_->interactionConst_->coulomb_modifier = eintmodPOTSHIFT;
    gmxForceCalculator_->interactionConst_->rcoulomb         = options.pairlistCutoff;
    // Note: values correspond to ic->coulomb_modifier = eintmodPOTSHIFT
    gmxForceCalculator_->interactionConst_->dispersion_shift.cpot =
            -1.0 / gmx::power6(gmxForceCalculator_->interactionConst_->rvdw);
    gmxForceCalculator_->interactionConst_->repulsion_shift.cpot =
            -1.0 / gmx::power12(gmxForceCalculator_->interactionConst_->rvdw);

    // These are the initialized values but we leave them here so that later
    // these can become options.
    gmxForceCalculator_->interactionConst_->epsilon_r  = 1.0;
    gmxForceCalculator_->interactionConst_->epsilon_rf = 1.0;

    /* Set the Coulomb energy conversion factor */
    if (gmxForceCalculator_->interactionConst_->epsilon_r != 0)
    {
        gmxForceCalculator_->interactionConst_->epsfac =
                ONE_4PI_EPS0 / gmxForceCalculator_->interactionConst_->epsilon_r;
    }
    else
    {
        /* eps = 0 is infinite dieletric: no Coulomb interactions */
        gmxForceCalculator_->interactionConst_->epsfac = 0;
    }

    calc_rffac(nullptr,
               gmxForceCalculator_->interactionConst_->epsilon_r,
               gmxForceCalculator_->interactionConst_->epsilon_rf,
               gmxForceCalculator_->interactionConst_->rcoulomb,
               &gmxForceCalculator_->interactionConst_->k_rf,
               &gmxForceCalculator_->interactionConst_->c_rf);

    if (EEL_PME_EWALD(gmxForceCalculator_->interactionConst_->eeltype))
    {
        // Ewald coefficients, we ignore the potential shift
        gmxForceCalculator_->interactionConst_->ewaldcoeff_q = ewaldCoeff(1e-5, options.pairlistCutoff);
        if (gmxForceCalculator_->interactionConst_->ewaldcoeff_q <= 0)
        {
            throw InputException("Ewald coefficient should be > 0");
        }
        gmxForceCalculator_->interactionConst_->coulombEwaldTables =
                std::make_unique<EwaldCorrectionTables>();
        init_interaction_const_tables(nullptr, gmxForceCalculator_->interactionConst_.get(), 0, 0);
    }
}

void NbvSetupUtil::setupForceRec(const matrix& box)
{
    assert((gmxForceCalculator_->forcerec_ && "Forcerec not initialized"));
    gmxForceCalculator_->forcerec_->nbfp = nonbondedParameters_;
    snew(gmxForceCalculator_->forcerec_->shift_vec, numShiftVectors);
    calc_shifts(box, gmxForceCalculator_->forcerec_->shift_vec);
}

void NbvSetupUtil::setParticlesOnGrid(const std::vector<Vec3>& coordinates, const Box& box)
{
    gmxForceCalculator_->setParticlesOnGrid(particleInfoAllVdw_, coordinates, box);
}

void NbvSetupUtil::constructPairList(ExclusionLists<int> exclusionLists)
{
<<<<<<< HEAD
    gmxForceCalculator_->nbv_->constructPairlist(
            gmx::InteractionLocality::Local, exclusions, 0, gmxForceCalculator_->nrnb_.get());
=======
    gmx::ListOfLists<int> exclusions(std::move(exclusionLists.ListRanges),
                                     std::move(exclusionLists.ListElements));
    gmxForceCalculator_->nbv_->constructPairlist(gmx::InteractionLocality::Local, exclusions, 0,
                                                 gmxForceCalculator_->nrnb_.get());
>>>>>>> 044f85d9
}


std::unique_ptr<GmxForceCalculator> GmxSetupDirector::setupGmxForceCalculator(const SimulationState& system,
                                                                              const NBKernelOptions& options)
{
    NbvSetupUtil nbvSetupUtil;
    nbvSetupUtil.setExecutionContext(options);
    nbvSetupUtil.setNonBondedParameters(system.topology().getParticleTypes(),
                                        system.topology().getNonBondedInteractionMap());
    nbvSetupUtil.setParticleInfoAllVdv(system.topology().numParticles());

    nbvSetupUtil.setupInteractionConst(options);
    nbvSetupUtil.setupStepWorkload(options);
    nbvSetupUtil.setupNbnxmInstance(system.topology().getParticleTypes().size(), options);
    nbvSetupUtil.setParticlesOnGrid(system.coordinates(), system.box());
    nbvSetupUtil.constructPairList(system.topology().exclusionLists());
    nbvSetupUtil.setAtomProperties(system.topology().getParticleTypeIdOfAllParticles(),
                                   system.topology().getCharges());
    nbvSetupUtil.setupForceRec(system.box().legacyMatrix());

    return nbvSetupUtil.getGmxForceCalculator();
}

} // namespace nblib<|MERGE_RESOLUTION|>--- conflicted
+++ resolved
@@ -195,17 +195,8 @@
     auto atomData = std::make_unique<nbnxn_atomdata_t>(pinPolicy);
 
     // Needs to be called with the number of unique ParticleTypes
-    nbnxn_atomdata_init(gmx::MDLogger(), atomData.get(), kernelSetup.kernelType, combinationRule,
-                        numParticleTypes, nonbondedParameters_, 1, numThreads);
-
-    // Put everything together
-    auto nbv = std::make_unique<nonbonded_verlet_t>(
-            std::move(pairlistSets), std::move(pairSearch), std::move(atomData), kernelSetup, nullptr, nullWallcycle);
-
-<<<<<<< HEAD
-    // Needs to be called with the number of unique ParticleTypes
     nbnxn_atomdata_init(gmx::MDLogger(),
-                        nbv->nbat.get(),
+                        atomData.get(),
                         kernelSetup.kernelType,
                         combinationRule,
                         numParticleTypes,
@@ -213,8 +204,10 @@
                         1,
                         numThreads);
 
-=======
->>>>>>> 044f85d9
+    // Put everything together
+    auto nbv = std::make_unique<nonbonded_verlet_t>(
+            std::move(pairlistSets), std::move(pairSearch), std::move(atomData), kernelSetup, nullptr, nullWallcycle);
+
     gmxForceCalculator_->nbv_ = std::move(nbv);
 }
 
@@ -312,15 +305,10 @@
 
 void NbvSetupUtil::constructPairList(ExclusionLists<int> exclusionLists)
 {
-<<<<<<< HEAD
+    gmx::ListOfLists<int> exclusions(std::move(exclusionLists.ListRanges),
+                                     std::move(exclusionLists.ListElements));
     gmxForceCalculator_->nbv_->constructPairlist(
             gmx::InteractionLocality::Local, exclusions, 0, gmxForceCalculator_->nrnb_.get());
-=======
-    gmx::ListOfLists<int> exclusions(std::move(exclusionLists.ListRanges),
-                                     std::move(exclusionLists.ListElements));
-    gmxForceCalculator_->nbv_->constructPairlist(gmx::InteractionLocality::Local, exclusions, 0,
-                                                 gmxForceCalculator_->nrnb_.get());
->>>>>>> 044f85d9
 }
 
 
