--- conflicted
+++ resolved
@@ -364,10 +364,7 @@
         how-to/visualize.rst
         install-guide/index.rst
         release-notes/index.rst
-<<<<<<< HEAD
-=======
         release-notes/2021/2021.3.rst
->>>>>>> 11266ae7
         release-notes/2021/2021.2.rst
         release-notes/2021/2021.1.rst
         release-notes/2021/major/highlights.rst
